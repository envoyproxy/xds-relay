--- conflicted
+++ resolved
@@ -8,13 +8,10 @@
 cache:
   ttl: -60s
   max_entries: 10
-<<<<<<< HEAD
 admin:
   address: {address: "127.0.0.1", port_value: 6070}
-=======
 metrics_sink:
   statsd:
     address: {address: "12.34.56.78", port_value: 9012}
     root_prefix: xdsrelay
-    flush_interval: 1s
->>>>>>> 8a620fcf
+    flush_interval: 1s
package upstream

import (
	"context"
	"fmt"
	"time"

	"github.com/envoyproxy/xds-relay/internal/app/metrics"
	"github.com/envoyproxy/xds-relay/internal/app/transport"

	v2 "github.com/envoyproxy/go-control-plane/envoy/api/v2"
	clusterservice "github.com/envoyproxy/go-control-plane/envoy/service/cluster/v3"
	endpointservice "github.com/envoyproxy/go-control-plane/envoy/service/endpoint/v3"
	listenerservice "github.com/envoyproxy/go-control-plane/envoy/service/listener/v3"
	routeservice "github.com/envoyproxy/go-control-plane/envoy/service/route/v3"
	"github.com/envoyproxy/go-control-plane/pkg/resource/v2"
	resourcev3 "github.com/envoyproxy/go-control-plane/pkg/resource/v3"
	"github.com/envoyproxy/xds-relay/internal/pkg/log"
	"github.com/envoyproxy/xds-relay/internal/pkg/util"
	"github.com/uber-go/tally"
	"google.golang.org/grpc"
)

var connectivityEnum = map[connectivity.State]float64{
	connectivity.Connecting:       1,
	connectivity.Ready:            2,
	connectivity.Idle:             3,
	connectivity.TransientFailure: 4,
	connectivity.Shutdown:         5,
}

// UnsupportedResourceError is a custom error for unsupported typeURL
type UnsupportedResourceError struct {
	TypeURL string
}

// Client handles the requests and responses from the origin server.
// The xds client handles each xds request on a separate stream,
// e.g. 2 different cds requests happen on 2 separate streams.
// It is the caller's responsibility to make sure there is one instance of Client overall.
type Client interface {
	// OpenStream creates a stream with the origin server
	//
	// OpenStream should be called once per aggregated key.
	// OpenStream uses one representative node identifier for the entire lifetime of the stream.
	// Therefore, it is not necessary to pass node identifiers on subsequent requests from sidecars.
	// It follows xds protocol https://www.envoyproxy.io/docs/envoy/latest/api-docs/xds_protocol
	// to handle the version_info, nonce and error_details and applies the response to the cache.
	//
	// All responses from the origin server are sent back through the callback function.
	//
	// OpenStream uses the retry and timeout configurations to make best effort to get the responses from origin server.
	// If the timeouts are exhausted, receive fails or a irrecoverable error occurs, the response channel is closed.
	// It is the caller's responsibility to send a new request from the last known DiscoveryRequest.
	// The shutdown function should be invoked to signal stream closure.
	// The shutdown function represents the intent that a stream is supposed to be closed.
	// All goroutines that depend on the ctx object should consider ctx.Done to be related to shutdown.
	// All such scenarios need to exit cleanly and are not considered an erroneous situation.
	OpenStream(transport.Request) (<-chan transport.Response, func(), error)
}

type client struct {
	ldsClient   v2.ListenerDiscoveryServiceClient
	rdsClient   v2.RouteDiscoveryServiceClient
	edsClient   v2.EndpointDiscoveryServiceClient
	cdsClient   v2.ClusterDiscoveryServiceClient
	ldsClientV3 listenerservice.ListenerDiscoveryServiceClient
	rdsClientV3 routeservice.RouteDiscoveryServiceClient
	edsClientV3 endpointservice.EndpointDiscoveryServiceClient
	cdsClientV3 clusterservice.ClusterDiscoveryServiceClient
	callOptions CallOptions

	logger log.Logger
	scope  tally.Scope
}

// CallOptions contains grpc client call options
type CallOptions struct {
	// Timeout is the time to wait on a blocking grpc SendMsg.
	Timeout time.Duration
}

type version struct {
	version string
	nonce   string
}

// New creates a grpc connection with an upstream origin server.
// Each xds relay server should create a single such upstream connection.
// grpc will handle the actual number of underlying tcp connections.
//
// The method does not block until the underlying connection is up.
// Returns immediately and connecting the server happens in background
func New(
	ctx context.Context,
	url string,
	callOptions CallOptions,
	logger log.Logger,
	scope tally.Scope,
) (Client, error) {
	namedLogger := logger.Named("upstream_client")
	namedLogger.With("address", url).Info(ctx, "Initiating upstream connection")
	subScope := scope.SubScope(metrics.ScopeUpstream)
	// TODO: configure grpc options.https://github.com/envoyproxy/xds-relay/issues/55
	conn, err := grpc.Dial(url, grpc.WithInsecure(),
		grpc.WithStreamInterceptor(ErrorClientStreamInterceptor(namedLogger, subScope)))
	if err != nil {
		return nil, err
	}

	go updateConnectivityMetric(ctx, conn, subScope)

	ldsClient := v2.NewListenerDiscoveryServiceClient(conn)
	rdsClient := v2.NewRouteDiscoveryServiceClient(conn)
	edsClient := v2.NewEndpointDiscoveryServiceClient(conn)
	cdsClient := v2.NewClusterDiscoveryServiceClient(conn)

	ldsClientV3 := listenerservice.NewListenerDiscoveryServiceClient(conn)
	rdsClientV3 := routeservice.NewRouteDiscoveryServiceClient(conn)
	edsClientV3 := endpointservice.NewEndpointDiscoveryServiceClient(conn)
	cdsClientV3 := clusterservice.NewClusterDiscoveryServiceClient(conn)

	go shutDown(ctx, conn)

	return &client{
		ldsClient:   ldsClient,
		rdsClient:   rdsClient,
		edsClient:   edsClient,
		cdsClient:   cdsClient,
		ldsClientV3: ldsClientV3,
		rdsClientV3: rdsClientV3,
		edsClientV3: edsClientV3,
		cdsClientV3: cdsClientV3,
		callOptions: callOptions,
		logger:      namedLogger,
		scope:       subScope,
	}, nil
}

func (m *client) OpenStream(request transport.Request) (<-chan transport.Response, func(), error) {
	ctx, cancel := context.WithCancel(context.Background())
	var (
		s      grpc.ClientStream
		stream transport.Stream
		err    error
		scope  tally.Scope
	)
	switch request.GetTypeURL() {
	case resource.ListenerType:
		s, err = m.ldsClient.StreamListeners(ctx)
		stream = transport.NewStreamV2(s, request, m.logger)
		scope = m.scope.SubScope(metrics.ScopeUpstreamLDS)
	case resource.ClusterType:
		s, err = m.cdsClient.StreamClusters(ctx)
		stream = transport.NewStreamV2(s, request, m.logger)
		scope = m.scope.SubScope(metrics.ScopeUpstreamCDS)
	case resource.RouteType:
		s, err = m.rdsClient.StreamRoutes(ctx)
		stream = transport.NewStreamV2(s, request, m.logger)
		scope = m.scope.SubScope(metrics.ScopeUpstreamRDS)
	case resource.EndpointType:
		s, err = m.edsClient.StreamEndpoints(ctx)
		stream = transport.NewStreamV2(s, request, m.logger)
		scope = m.scope.SubScope(metrics.ScopeUpstreamEDS)
	case resourcev3.ListenerType:
		s, err = m.ldsClientV3.StreamListeners(ctx)
		stream = transport.NewStreamV3(s, request, m.logger)
		scope = m.scope.SubScope(metrics.ScopeUpstreamLDS)
	case resourcev3.ClusterType:
		s, err = m.cdsClientV3.StreamClusters(ctx)
		stream = transport.NewStreamV3(s, request, m.logger)
		scope = m.scope.SubScope(metrics.ScopeUpstreamCDS)
	case resourcev3.RouteType:
		s, err = m.rdsClientV3.StreamRoutes(ctx)
		stream = transport.NewStreamV3(s, request, m.logger)
		scope = m.scope.SubScope(metrics.ScopeUpstreamRDS)
	case resourcev3.EndpointType:
		s, err = m.edsClientV3.StreamEndpoints(ctx)
		stream = transport.NewStreamV3(s, request, m.logger)
		scope = m.scope.SubScope(metrics.ScopeUpstreamEDS)
	default:
		defer cancel()
		m.logger.Error(ctx, "Unsupported Type Url %s", request.GetTypeURL())
		return nil, nil, &UnsupportedResourceError{TypeURL: request.GetTypeURL()}
	}

	if err != nil {
		defer cancel()
		return nil, nil, err
	}
	scope.Counter(metrics.UpstreamStreamOpened).Inc(1)

	signal := make(chan *version, 1)
	// The xds protocol https://www.envoyproxy.io/docs/envoy/latest/api-docs/xds_protocol#ack
	// specifies that the first request be empty nonce and empty version.
	// The origin server will respond with the latest version.
	signal <- &version{nonce: "", version: ""}

	response := make(chan transport.Response)

	go send(ctx, m.logger, cancel, stream, signal, m.callOptions)
	go recv(ctx, cancel, m.logger, response, stream, signal)

	m.logger.With("request_type", request.GetTypeURL()).Info(ctx, "stream opened")

	// We use context cancellation over using a separate channel for signalling stream shutdown.
	// The reason is cancelling a context tied with the stream is straightforward to signal closure.
	// Also, the shutdown function could potentially be called more than once by a caller.
	// Closing channels is not idempotent while cancelling context is idempotent.
	return response, func() { cancel() }, nil
}

// It is safe to assume send goroutine will not leak as long as these conditions are true:
// - SendMsg is performed with timeout.
// - send is a receiver for signal and exits when signal is closed by the owner.
// - send also exits on context cancellations.
func send(
	ctx context.Context,
	logger log.Logger,
	cancelFunc context.CancelFunc,
	stream transport.Stream,
	signal chan *version,
	callOptions CallOptions) {
	for {
		select {
		case sig, ok := <-signal:
			if !ok {
				return
			}
			// Ref: https://github.com/grpc/grpc-go/issues/1229#issuecomment-302755717
			// Call SendMsg in a timeout because it can block in some cases.
			err := util.DoWithTimeout(ctx, func() error {
				return stream.SendMsg(sig.version, sig.nonce)
			}, callOptions.Timeout)
			if err != nil {
				handleError(ctx, logger, "Error in SendMsg", cancelFunc, err)
				return
			}
		case <-ctx.Done():
			_ = stream.CloseSend()
			return
		}
	}
}

// recv is an infinite loop which blocks on RecvMsg.
// The only ways to exit the goroutine is by cancelling the context or when an error occurs.
func recv(
	ctx context.Context,
	cancelFunc context.CancelFunc,
	logger log.Logger,
	response chan transport.Response,
	stream transport.Stream,
	signal chan *version) {
	for {
		resp, err := stream.RecvMsg()
		if err != nil {
			handleError(ctx, logger, "Error in RecvMsg", cancelFunc, err)
			break
		}

		select {
		case <-ctx.Done():
			break
		default:
			response <- resp
			signal <- &version{version: resp.GetPayloadVersion(), nonce: resp.GetNonce()}
		}
	}
	closeChannels(signal, response)
}

func handleError(ctx context.Context, logger log.Logger, errMsg string, cancelFunc context.CancelFunc, err error) {
	defer cancelFunc()
	select {
	case <-ctx.Done():
		// Context was cancelled, hence this is not an erroneous scenario.
		// Context is cancelled only when shutdown is called or any of the send/recv goroutines error out.
		// The shutdown can be called by the caller in many cases, during app shutdown/ttl expiry, etc
	default:
		logger.Error(ctx, "%s: %s", errMsg, err.Error())
	}
}

// closeChannels is called whenever the context is cancelled (ctx.Done) in Send and Recv goroutines.
// It is also called when an irrecoverable error occurs and the error is passed to the caller.
func closeChannels(versionChan chan *version, responseChan chan transport.Response) {
	close(versionChan)
	close(responseChan)
}

// shutDown should be called in a separate goroutine.
// This is a blocking function that closes the upstream connection on context completion.
func shutDown(ctx context.Context, conn *grpc.ClientConn) {
	<-ctx.Done()
	conn.Close()
}

func (e *UnsupportedResourceError) Error() string {
	return fmt.Sprintf("Unsupported resource typeUrl: %s", e.TypeURL)
}

func updateConnectivityMetric(ctx context.Context, conn *grpc.ClientConn, scope tally.Scope) {
	connectedStat := "connected"
	for {
		isChanged := conn.WaitForStateChange(ctx, conn.GetState())
		// Based on the grpc implementation, isChanged is false only when ctx expires
		// https://github.com/grpc/grpc-go/blob/0f7e218c2cf49c7b0ca8247711b0daed2a07e79a/clientconn.go#L509-L510
		// We set an unusually high value in case of ctx expires to show the connection is dead.
		if !isChanged {
			scope.Gauge(connectedStat).Update(100)
			return
		}

<<<<<<< HEAD
		scope.Gauge(connectedStat).Update(float64(conn.GetState()))
=======
		scope.Gauge(connectedStat).Update(getState(conn.GetState()))
	}
}

func getState(c connectivity.State) float64 {
	if gauge, ok := connectivityEnum[c]; ok {
		return gauge
>>>>>>> 07d771d3
	}

	return 0
}<|MERGE_RESOLUTION|>--- conflicted
+++ resolved
@@ -19,6 +19,7 @@
 	"github.com/envoyproxy/xds-relay/internal/pkg/util"
 	"github.com/uber-go/tally"
 	"google.golang.org/grpc"
+	"google.golang.org/grpc/connectivity"
 )
 
 var connectivityEnum = map[connectivity.State]float64{
@@ -312,18 +313,6 @@
 			return
 		}
 
-<<<<<<< HEAD
 		scope.Gauge(connectedStat).Update(float64(conn.GetState()))
-=======
-		scope.Gauge(connectedStat).Update(getState(conn.GetState()))
-	}
-}
-
-func getState(c connectivity.State) float64 {
-	if gauge, ok := connectivityEnum[c]; ok {
-		return gauge
->>>>>>> 07d771d3
-	}
-
-	return 0
+	}
 }
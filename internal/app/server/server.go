--- conflicted
+++ resolved
@@ -9,31 +9,22 @@
 	"github.com/envoyproxy/xds-relay/internal/app/orchestrator"
 	"github.com/envoyproxy/xds-relay/internal/app/upstream"
 	"github.com/envoyproxy/xds-relay/internal/pkg/log"
-<<<<<<< HEAD
 	bootstrapv1 "github.com/envoyproxy/xds-relay/pkg/api/bootstrap/v1"
 
 	api "github.com/envoyproxy/go-control-plane/envoy/api/v2"
-	"github.com/envoyproxy/go-control-plane/pkg/cache/v2"
-=======
 	yamlproto "github.com/envoyproxy/xds-relay/internal/pkg/util"
 	aggregationv1 "github.com/envoyproxy/xds-relay/pkg/api/aggregation/v1"
 
-	api "github.com/envoyproxy/go-control-plane/envoy/api/v2"
->>>>>>> cd137608
 	gcp "github.com/envoyproxy/go-control-plane/pkg/server/v2"
 	"google.golang.org/grpc"
 )
 
-<<<<<<< HEAD
-=======
 const (
 	// TODO (https://github.com/envoyproxy/xds-relay/issues/41) load from configured defaults.
-	defaultLogLevel   = "info"
 	aggregationRules  = ""
 	upstreamClientURL = "localhost:8080"
 )
 
->>>>>>> cd137608
 // Run instantiates a running gRPC server for accepting incoming xDS-based
 // requests.
 func Run(config *bootstrapv1.Bootstrap, logLevel string) {
@@ -50,14 +41,6 @@
 	ctx, cancel := context.WithCancel(context.Background())
 	defer cancel()
 
-<<<<<<< HEAD
-	snapshotCache := cache.NewSnapshotCache(false, cache.IDHash{}, nil)
-	gcpServer := gcp.NewServer(ctx, snapshotCache, nil)
-
-	if config.Server == nil || config.Server.Address == nil {
-		logger.Fatal(ctx, "No server address given, so server was not started.")
-	}
-=======
 	// Initialize upstream client.
 	upstreamClient, err := upstream.NewClient(ctx, upstreamClientURL)
 	if err != nil {
@@ -65,20 +48,22 @@
 	}
 
 	// Initialize request aggregation mapper component.
-	var config aggregationv1.KeyerConfiguration
-	err = yamlproto.FromYAMLToKeyerConfiguration(aggregationRules, &config)
+	var aggregationRulesConfig aggregationv1.KeyerConfiguration
+	err = yamlproto.FromYAMLToKeyerConfiguration(aggregationRules, &aggregationRulesConfig)
 	if err != nil {
 		// TODO Panic when https://github.com/envoyproxy/xds-relay/issues/41 is implemented.
 		logger.With("error", err).Warn(ctx, "failed to translate aggregation rules")
 	}
-	requestMapper := mapper.NewMapper(&config)
+	requestMapper := mapper.NewMapper(&aggregationRulesConfig)
 
 	// Initialize orchestrator.
 	orchestrator := orchestrator.New(ctx, logger, requestMapper, upstreamClient)
 
 	// Start server.
+	if config.Server == nil || config.Server.Address == nil {
+		logger.Fatal(ctx, "No server address given, so server was not started.")
+	}
 	gcpServer := gcp.NewServer(ctx, orchestrator, nil)
->>>>>>> cd137608
 	server := grpc.NewServer()
 	port := strconv.FormatUint(uint64(config.Server.Address.PortValue), 10)
 	address := net.JoinHostPort(config.Server.Address.Address, port)

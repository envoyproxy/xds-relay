--- conflicted
+++ resolved
@@ -2,11 +2,7 @@
 
 import (
 	discoveryv2 "github.com/envoyproxy/go-control-plane/envoy/api/v2"
-<<<<<<< HEAD
-	corev2 "github.com/envoyproxy/go-control-plane/envoy/api/v2/core"
-=======
 	discoveryv3 "github.com/envoyproxy/go-control-plane/envoy/service/discovery/v3"
->>>>>>> 27b018fc
 	structpb "github.com/golang/protobuf/ptypes/struct"
 	status "google.golang.org/genproto/googleapis/rpc/status"
 )
@@ -26,115 +22,11 @@
 	GetNodeMetadata() *structpb.Struct
 	GetCluster() string
 	GetError() *status.Status
-<<<<<<< HEAD
-	IsNodeEmpty() bool
-	IsEmptyLocality() bool
-	GetLocality() *corev2.Locality
-=======
->>>>>>> 27b018fc
 	GetRegion() string
 	GetZone() string
 	GetSubZone() string
+	GetLocality() *corev2.Locality
 	GetResponseNonce() string
 	GetRaw() *RequestVersion
 	CreateWatch() Watch
-<<<<<<< HEAD
-}
-
-// NewRequestV2 creates a Request objects which wraps v2.DiscoveryRequest
-func NewRequestV2(r *discoveryv2.DiscoveryRequest) *RequestV2 {
-	return &RequestV2{
-		r: r,
-	}
-}
-
-var _ Request = &RequestV2{}
-
-// RequestV2 is the v2.DiscoveryRequest impl of Request
-type RequestV2 struct {
-	r *discoveryv2.DiscoveryRequest
-}
-
-// GetResourceNames gets the ResourceNames
-func (r *RequestV2) GetResourceNames() []string {
-	return r.r.GetResourceNames()
-}
-
-// GetVersionInfo gets the version info
-func (r *RequestV2) GetVersionInfo() string {
-	return r.r.GetVersionInfo()
-}
-
-// GetNodeID gets the node id
-func (r *RequestV2) GetNodeID() string {
-	return r.r.GetNode().GetId()
-}
-
-// GetNodeMetadata gets version-agnostic node metadata
-func (r *RequestV2) GetNodeMetadata() *structpb.Struct {
-	if r.r.GetNode() != nil {
-		return r.r.GetNode().GetMetadata()
-	}
-	return nil
-}
-
-// GetCluster gets the cluster name
-func (r *RequestV2) GetCluster() string {
-	return r.r.GetNode().GetCluster()
-}
-
-// GetError gets the error details
-func (r *RequestV2) GetError() *status.Status {
-	return r.r.GetErrorDetail()
-}
-
-// GetTypeURL gets the error details
-func (r *RequestV2) GetTypeURL() string {
-	return r.r.GetTypeUrl()
-}
-
-// IsNodeEmpty gets the error details
-func (r *RequestV2) IsNodeEmpty() bool {
-	return r.r.Node == nil
-}
-
-// IsEmptyLocality gets the error details
-func (r *RequestV2) IsEmptyLocality() bool {
-	return r.r.GetNode().Locality == nil
-}
-
-func (r *RequestV2) GetLocality() *corev2.Locality {
-	return r.r.GetNode().Locality
-}
-
-// GetRegion gets the error details
-func (r *RequestV2) GetRegion() string {
-	return r.r.GetNode().GetLocality().GetRegion()
-}
-
-// GetZone gets the error details
-func (r *RequestV2) GetZone() string {
-	return r.r.GetNode().GetLocality().GetZone()
-}
-
-// GetSubZone gets the error details
-func (r *RequestV2) GetSubZone() string {
-	return r.r.GetNode().GetLocality().GetSubZone()
-}
-
-// GetRaw gets the error details
-func (r *RequestV2) GetRaw() *RequestVersion {
-	return &RequestVersion{V2: r.r}
-}
-
-// GetResponseNonce gets the error details
-func (r *RequestV2) GetResponseNonce() string {
-	return r.r.GetResponseNonce()
-}
-
-// CreateWatch creates a versioned Watch
-func (r *RequestV2) CreateWatch() Watch {
-	return newWatchV2()
-=======
->>>>>>> 27b018fc
 }
--- conflicted
+++ resolved
@@ -21,11 +21,9 @@
 	"github.com/uber-go/tally"
 
 	v2 "github.com/envoyproxy/go-control-plane/envoy/api/v2"
-<<<<<<< HEAD
 	corev2 "github.com/envoyproxy/go-control-plane/envoy/api/v2/core"
-=======
+	envoy_config_core_v3 "github.com/envoyproxy/go-control-plane/envoy/config/core/v3"
 	discoveryv3 "github.com/envoyproxy/go-control-plane/envoy/service/discovery/v3"
->>>>>>> 27b018fc
 	gcp "github.com/envoyproxy/go-control-plane/pkg/cache/v2"
 	gcpv3 "github.com/envoyproxy/go-control-plane/pkg/cache/v3"
 	resourcev2 "github.com/envoyproxy/go-control-plane/pkg/resource/v2"
@@ -155,47 +153,10 @@
 
 	handler.ServeHTTP(rr, req)
 	assert.Equal(t, http.StatusOK, rr.Code)
-<<<<<<< HEAD
-	assert.Contains(t, rr.Body.String(), `{
-  "Resp": {
-    "VersionInfo": "1",
-    "Resources": {
-      "Endpoints": null,
-      "Clusters": null,
-      "Routes": null,
-      "Listeners": [
-        {
-          "name": "lds resource"
-        }
-      ],
-      "Secrets": null,
-      "Runtimes": null,
-      "Unmarshalled": null
-    },
-    "Canary": false,
-    "TypeURL": "type.googleapis.com/envoy.api.v2.Listener",
-    "Nonce": "",
-    "ControlPlane": null
-  },
-  "Requests": [
-    {
-      "version_info": "1",
-      "node": {
-        "id": "test-1",
-        "cluster": "test-prod",
-        "UserAgentVersionType": null
-      },
-      "type_url": "type.googleapis.com/envoy.api.v2.Listener"
-    }
-  ],
-  "ExpirationTime": "`)
-=======
-
 	body := dateRegex.ReplaceAllString(rr.Body.String(), "\"\"")
 	filecontents, err := ioutil.ReadFile("testdata/lds_response.json")
 	assert.NoError(t, err)
 	assert.Equal(t, body, string(filecontents))
->>>>>>> 27b018fc
 	cancelWatch()
 }
 
@@ -253,7 +214,7 @@
 			Cluster: "test-prod",
 		}
 		gcpReq1 := gcp.Request{
-			TypeUrl: "type.googleapis.com/envoy.api.v2.Listener",
+			TypeUrl: resourcev2.ListenerType,
 			Node:    &req1Node,
 		}
 		ldsRespChannel, cancelLDSWatch := orchestrator.CreateWatch(transport.NewRequestV2(&gcpReq1))
@@ -264,7 +225,7 @@
 			Cluster: "test-prod",
 		}
 		gcpReq2 := gcp.Request{
-			TypeUrl: "type.googleapis.com/envoy.api.v2.Cluster",
+			TypeUrl: resourcev2.ClusterType,
 			Node:    &req2Node,
 		}
 		cdsRespChannel, cancelCDSWatch := orchestrator.CreateWatch(transport.NewRequestV2(&gcpReq2))
@@ -277,7 +238,7 @@
 		assert.NoError(t, err)
 		resp := v2.DiscoveryResponse{
 			VersionInfo: "1",
-			TypeUrl:     "type.googleapis.com/envoy.api.v2.Listener",
+			TypeUrl:     resourcev2.ListenerType,
 			Resources: []*any.Any{
 				listenerAny,
 			},
@@ -295,7 +256,7 @@
 		assert.NoError(t, err)
 		resp = v2.DiscoveryResponse{
 			VersionInfo: "2",
-			TypeUrl:     "type.googleapis.com/envoy.api.v2.Cluster",
+			TypeUrl:     resourcev2.ClusterType,
 			Resources: []*any.Any{
 				clusterAny,
 			},
@@ -314,74 +275,113 @@
 
 		handler.ServeHTTP(rr, req)
 		assert.Equal(t, http.StatusOK, rr.Code)
-		assert.Contains(t, rr.Body.String(), `test_lds: {
-  "Resp": {
-    "VersionInfo": "1",
-    "Resources": {
-      "Endpoints": null,
-      "Clusters": null,
-      "Routes": null,
-      "Listeners": [
-        {
-          "name": "lds resource"
-        }
-      ],
-      "Secrets": null,
-      "Runtimes": null,
-      "Unmarshalled": null
-    },
-    "Canary": false,
-    "TypeURL": "type.googleapis.com/envoy.api.v2.Listener",
-    "Nonce": "",
-    "ControlPlane": null
-  },
-  "Requests": [
-    {
-      "version_info": "1",
-      "node": {
-        "id": "test-1",
-        "cluster": "test-prod",
-        "UserAgentVersionType": null
-      },
-      "type_url": "type.googleapis.com/envoy.api.v2.Listener"
-    }
-  ],
-  "ExpirationTime": "`)
-		assert.Contains(t, rr.Body.String(), `test_cds: {
-  "Resp": {
-    "VersionInfo": "2",
-    "Resources": {
-      "Endpoints": null,
-      "Clusters": [
-        {
-          "name": "cds resource",
-          "ClusterDiscoveryType": null,
-          "LbConfig": null
-        }
-      ],
-      "Routes": null,
-      "Listeners": null,
-      "Secrets": null,
-      "Runtimes": null,
-      "Unmarshalled": null
-    },
-    "Canary": false,
-    "TypeURL": "type.googleapis.com/envoy.api.v2.Cluster",
-    "Nonce": "",
-    "ControlPlane": null
-  },
-  "Requests": [
-    {
-      "version_info": "2",
-      "node": {
-        "id": "test-2",
-        "cluster": "test-prod",
-        "UserAgentVersionType": null
-      },
-      "type_url": "type.googleapis.com/envoy.api.v2.Cluster"
-    }
-  ],
-  "ExpirationTime": "`)
+
+		body := dateRegex.ReplaceAllString(rr.Body.String(), "\"\"")
+		filecontentsCds, err := ioutil.ReadFile("testdata/entire_cachev2_cds.json")
+		assert.NoError(t, err)
+		filecontentsLds, err := ioutil.ReadFile("testdata/entire_cachev2_lds.json")
+		assert.NoError(t, err)
+		assert.Contains(t, body, string(filecontentsCds))
+		assert.Contains(t, body, string(filecontentsLds))
+
+		cancelLDSWatch()
+		cancelCDSWatch()
+	}
+}
+
+func TestAdminServer_CacheDumpHandler_EntireCacheV3(t *testing.T) {
+	for _, url := range []string{"/cache", "/cache/", "/cache/*"} {
+		ctx := context.Background()
+		mapper := mapper.NewMock(t)
+		upstreamResponseChannelLDS := make(chan *discoveryv3.DiscoveryResponse)
+		upstreamResponseChannelCDS := make(chan *discoveryv3.DiscoveryResponse)
+		mockScope := tally.NewTestScope("mock_orchestrator", make(map[string]string))
+		client := upstream.NewMockV3(
+			ctx,
+			upstream.CallOptions{Timeout: time.Second},
+			nil,
+			upstreamResponseChannelLDS,
+			nil,
+			nil,
+			upstreamResponseChannelCDS,
+			func(m interface{}) error { return nil },
+		)
+		orchestrator := orchestrator.NewMock(t, mapper, client, mockScope)
+		assert.NotNil(t, orchestrator)
+
+		req1Node := envoy_config_core_v3.Node{
+			Id:      "test-1",
+			Cluster: "test-prod",
+		}
+		gcpReq1 := gcpv3.Request{
+			TypeUrl: resourcev3.ListenerType,
+			Node:    &req1Node,
+		}
+		ldsRespChannel, cancelLDSWatch := orchestrator.CreateWatch(transport.NewRequestV3(&gcpReq1))
+		assert.NotNil(t, ldsRespChannel)
+
+		req2Node := envoy_config_core_v3.Node{
+			Id:      "test-2",
+			Cluster: "test-prod",
+		}
+		gcpReq2 := gcpv3.Request{
+			TypeUrl: resourcev3.ClusterType,
+			Node:    &req2Node,
+		}
+		cdsRespChannel, cancelCDSWatch := orchestrator.CreateWatch(transport.NewRequestV3(&gcpReq2))
+		assert.NotNil(t, cdsRespChannel)
+
+		listener := &v2.Listener{
+			Name: "lds resource",
+		}
+		listenerAny, err := ptypes.MarshalAny(listener)
+		assert.NoError(t, err)
+		resp := discoveryv3.DiscoveryResponse{
+			VersionInfo: "1",
+			TypeUrl:     resourcev3.ListenerType,
+			Resources: []*any.Any{
+				listenerAny,
+			},
+		}
+		upstreamResponseChannelLDS <- &resp
+		gotResponse := <-ldsRespChannel.GetChannel().V3
+		gotDiscoveryResponse, err := gotResponse.GetDiscoveryResponse()
+		assert.NoError(t, err)
+		assert.Equal(t, resp, *gotDiscoveryResponse)
+
+		cluster := &v2.Cluster{
+			Name: "cds resource",
+		}
+		clusterAny, err := ptypes.MarshalAny(cluster)
+		assert.NoError(t, err)
+		resp = discoveryv3.DiscoveryResponse{
+			VersionInfo: "2",
+			TypeUrl:     resourcev3.ClusterType,
+			Resources: []*any.Any{
+				clusterAny,
+			},
+		}
+		upstreamResponseChannelCDS <- &resp
+		gotResponse = <-cdsRespChannel.GetChannel().V3
+		gotDiscoveryResponse, err = gotResponse.GetDiscoveryResponse()
+		assert.NoError(t, err)
+		assert.Equal(t, resp, *gotDiscoveryResponse)
+
+		req, err := http.NewRequest("GET", url, nil)
+		assert.NoError(t, err)
+
+		rr := httptest.NewRecorder()
+		handler := cacheDumpHandler(&orchestrator)
+
+		handler.ServeHTTP(rr, req)
+		assert.Equal(t, http.StatusOK, rr.Code)
+		body := dateRegex.ReplaceAllString(rr.Body.String(), "\"\"")
+		filecontentsCds, err := ioutil.ReadFile("testdata/entire_cachev3_cds.json")
+		assert.NoError(t, err)
+		filecontentsLds, err := ioutil.ReadFile("testdata/entire_cachev3_lds.json")
+		assert.NoError(t, err)
+		assert.Contains(t, body, string(filecontentsCds))
+		assert.Contains(t, body, string(filecontentsLds))
 		cancelLDSWatch()
 		cancelCDSWatch()
 	}
@@ -412,12 +412,8 @@
 			Cluster: "test-prod",
 		}
 		gcpReq1 := gcp.Request{
-<<<<<<< HEAD
-			TypeUrl: "type.googleapis.com/envoy.api.v2.Listener",
+			TypeUrl: resourcev2.ListenerType,
 			Node:    &req1Node,
-=======
-			TypeUrl: resourcev2.ListenerType,
->>>>>>> 27b018fc
 		}
 		ldsRespChannel, cancelLDSWatch := orchestrator.CreateWatch(transport.NewRequestV2(&gcpReq1))
 		assert.NotNil(t, ldsRespChannel)
@@ -427,12 +423,8 @@
 			Cluster: "test-prod",
 		}
 		gcpReq2 := gcp.Request{
-<<<<<<< HEAD
-			TypeUrl: "type.googleapis.com/envoy.api.v2.Cluster",
+			TypeUrl: resourcev2.ClusterType,
 			Node:    &req2Node,
-=======
-			TypeUrl: resourcev2.ClusterType,
->>>>>>> 27b018fc
 		}
 		cdsRespChannel, cancelCDSWatch := orchestrator.CreateWatch(transport.NewRequestV2(&gcpReq2))
 		assert.NotNil(t, cdsRespChannel)
@@ -481,76 +473,6 @@
 
 		handler.ServeHTTP(rr, req)
 		assert.Equal(t, http.StatusOK, rr.Code)
-<<<<<<< HEAD
-		assert.Contains(t, rr.Body.String(), `test_lds: {
-  "Resp": {
-    "VersionInfo": "1",
-    "Resources": {
-      "Endpoints": null,
-      "Clusters": null,
-      "Routes": null,
-      "Listeners": [
-        {
-          "name": "lds resource"
-        }
-      ],
-      "Secrets": null,
-      "Runtimes": null,
-      "Unmarshalled": null
-    },
-    "Canary": false,
-    "TypeURL": "type.googleapis.com/envoy.api.v2.Listener",
-    "Nonce": "",
-    "ControlPlane": null
-  },
-  "Requests": [
-    {
-      "version_info": "1",
-      "node": {
-        "id": "test-1",
-        "cluster": "test-prod",
-        "UserAgentVersionType": null
-      },
-      "type_url": "type.googleapis.com/envoy.api.v2.Listener"
-    }
-  ],
-  "ExpirationTime": "`)
-		assert.Contains(t, rr.Body.String(), `test_cds: {
-  "Resp": {
-    "VersionInfo": "2",
-    "Resources": {
-      "Endpoints": null,
-      "Clusters": [
-        {
-          "name": "cds resource",
-          "ClusterDiscoveryType": null,
-          "LbConfig": null
-        }
-      ],
-      "Routes": null,
-      "Listeners": null,
-      "Secrets": null,
-      "Runtimes": null,
-      "Unmarshalled": null
-    },
-    "Canary": false,
-    "TypeURL": "type.googleapis.com/envoy.api.v2.Cluster",
-    "Nonce": "",
-    "ControlPlane": null
-  },
-  "Requests": [
-    {
-      "version_info": "2",
-      "node": {
-        "id": "test-2",
-        "cluster": "test-prod",
-        "UserAgentVersionType": null
-      },
-      "type_url": "type.googleapis.com/envoy.api.v2.Cluster"
-    }
-  ],
-  "ExpirationTime": "`)
-=======
 
 		body := dateRegex.ReplaceAllString(rr.Body.String(), "\"\"")
 		filecontentsCds, err := ioutil.ReadFile("testdata/entire_cachev2_cds.json")
@@ -565,8 +487,8 @@
 	}
 }
 
-func TestAdminServer_CacheDumpHandler_EntireCacheV3(t *testing.T) {
-	for _, url := range []string{"/cache", "/cache/"} {
+func TestAdminServer_CacheDumpHandler_WildcardSuffixV3(t *testing.T) {
+	for _, url := range []string{"/cache/t*", "/cache/tes*", "/cache/test*"} {
 		ctx := context.Background()
 		mapper := mapper.NewMock(t)
 		upstreamResponseChannelLDS := make(chan *discoveryv3.DiscoveryResponse)
@@ -585,14 +507,24 @@
 		orchestrator := orchestrator.NewMock(t, mapper, client, mockScope)
 		assert.NotNil(t, orchestrator)
 
+		req1Node := envoy_config_core_v3.Node{
+			Id:      "test-1",
+			Cluster: "test-prod",
+		}
 		gcpReq1 := gcpv3.Request{
 			TypeUrl: resourcev3.ListenerType,
+			Node:    &req1Node,
 		}
 		ldsRespChannel, cancelLDSWatch := orchestrator.CreateWatch(transport.NewRequestV3(&gcpReq1))
 		assert.NotNil(t, ldsRespChannel)
 
+		req2Node := envoy_config_core_v3.Node{
+			Id:      "test-2",
+			Cluster: "test-prod",
+		}
 		gcpReq2 := gcpv3.Request{
 			TypeUrl: resourcev3.ClusterType,
+			Node:    &req2Node,
 		}
 		cdsRespChannel, cancelCDSWatch := orchestrator.CreateWatch(transport.NewRequestV3(&gcpReq2))
 		assert.NotNil(t, cdsRespChannel)
@@ -641,6 +573,7 @@
 
 		handler.ServeHTTP(rr, req)
 		assert.Equal(t, http.StatusOK, rr.Code)
+
 		body := dateRegex.ReplaceAllString(rr.Body.String(), "\"\"")
 		filecontentsCds, err := ioutil.ReadFile("testdata/entire_cachev3_cds.json")
 		assert.NoError(t, err)
@@ -648,14 +581,14 @@
 		assert.NoError(t, err)
 		assert.Contains(t, body, string(filecontentsCds))
 		assert.Contains(t, body, string(filecontentsLds))
->>>>>>> 27b018fc
+
 		cancelLDSWatch()
 		cancelCDSWatch()
 	}
 }
 
 func TestAdminServer_CacheDumpHandler_WildcardSuffix_NotFound(t *testing.T) {
-	wildcardKeys := []string{"b*", "tesa*", "tes",  "/cache/t*est*"}
+	wildcardKeys := []string{"b*", "tesa*", "tes", "t*est*"}
 	for _, key := range wildcardKeys {
 		url := "/cache/" + key
 		ctx := context.Background()
@@ -741,7 +674,7 @@
 		handler := cacheDumpHandler(&orchestrator)
 
 		handler.ServeHTTP(rr, req)
-		assert.Equal(t, http.StatusOK, rr.Code)
+		assert.Equal(t, http.StatusNotFound, rr.Code)
 		assert.Equal(t, "no resource for key "+key+" found in cache.\n", rr.Body.String())
 
 		cancelLDSWatch()

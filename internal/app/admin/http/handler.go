--- conflicted
+++ resolved
@@ -4,12 +4,9 @@
 	"fmt"
 	"net/http"
 	"net/http/pprof"
-<<<<<<< HEAD
 	"net/url"
+	"path/filepath"
 	"strconv"
-=======
-	"path/filepath"
->>>>>>> d223e2d4
 	"strings"
 
 	"github.com/envoyproxy/xds-relay/internal/pkg/log"

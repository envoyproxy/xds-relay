package handler

import (
	"context"
	"encoding/json"
	"io/ioutil"
	"net/http"
	"net/http/httptest"
	"testing"
	"time"

	v2 "github.com/envoyproxy/go-control-plane/envoy/api/v2"
	corev2 "github.com/envoyproxy/go-control-plane/envoy/api/v2/core"
	endpoint "github.com/envoyproxy/go-control-plane/envoy/api/v2/endpoint"
	corev3 "github.com/envoyproxy/go-control-plane/envoy/config/core/v3"
	envoy_config_core_v3 "github.com/envoyproxy/go-control-plane/envoy/config/core/v3"
	endpointv3 "github.com/envoyproxy/go-control-plane/envoy/config/endpoint/v3"
	discoveryv3 "github.com/envoyproxy/go-control-plane/envoy/service/discovery/v3"
	gcp "github.com/envoyproxy/go-control-plane/pkg/cache/v2"
	gcpv3 "github.com/envoyproxy/go-control-plane/pkg/cache/v3"
	resourcev2 "github.com/envoyproxy/go-control-plane/pkg/resource/v2"
	resourcev3 "github.com/envoyproxy/go-control-plane/pkg/resource/v3"
	"github.com/envoyproxy/xds-relay/internal/app/mapper"
	"github.com/envoyproxy/xds-relay/internal/app/orchestrator"
	"github.com/envoyproxy/xds-relay/internal/app/transport"
	"github.com/envoyproxy/xds-relay/internal/app/upstream"
	"github.com/envoyproxy/xds-relay/internal/pkg/stats"
	"github.com/envoyproxy/xds-relay/pkg/marshallable"
	"github.com/golang/protobuf/ptypes"
	"github.com/golang/protobuf/ptypes/any"
	"github.com/stretchr/testify/assert"
	"github.com/uber-go/tally"
)

func TestAdminServer_EDSDumpHandler(t *testing.T) {
	ctx := context.Background()
	mapper := mapper.NewMock(t)
	upstreamEdsResponseChannel := make(chan *v2.DiscoveryResponse)
	upstreamEdsResponseChannelV3 := make(chan *discoveryv3.DiscoveryResponse)
	client := upstream.NewMockEDS(
		ctx,
		upstream.CallOptions{SendTimeout: time.Second},
		nil,
		upstreamEdsResponseChannelV3,
		upstreamEdsResponseChannel,
		func(m interface{}) error { return nil },
		stats.NewMockScope("mock"),
	)
	orchestrator := orchestrator.NewMock(t, mapper, client, stats.NewMockScope("mock_orchestrator"))

	respChannel := make(chan gcp.Response, 1)
	cancelWatch := orchestrator.CreateWatch(transport.NewRequestV2(&gcp.Request{
		TypeUrl: resourcev2.EndpointType,
		Node: &corev2.Node{
			Id:      "test-1",
			Cluster: "test-prod1",
		},
	}, respChannel))

	respChannelv3 := make(chan gcpv3.Response, 1)
	cancelWatchv3 := orchestrator.CreateWatch(transport.NewRequestV3(&gcpv3.Request{
		TypeUrl: resourcev3.EndpointType,
		Node: &corev3.Node{
			Id:      "test-2",
			Cluster: "test-prod2",
		},
	}, respChannelv3))

	endpoint := &v2.ClusterLoadAssignment{
		ClusterName: "test-prod1",
		Endpoints: []*endpoint.LocalityLbEndpoints{
			{
				LbEndpoints: []*endpoint.LbEndpoint{
					{
						HostIdentifier: getEndpoint("0.0.0.0"),
					},
					{
						HostIdentifier: getEndpoint("0.0.0.1"),
					},
				},
			},
		},
	}
	endpointv3 := &endpointv3.ClusterLoadAssignment{
		ClusterName: "test-prod2",
		Endpoints: []*endpointv3.LocalityLbEndpoints{
			{
				LbEndpoints: []*endpointv3.LbEndpoint{
					{
						HostIdentifier: getEndpointV3("0.0.0.2"),
					},
					{
						HostIdentifier: getEndpointV3("0.0.0.3"),
					},
				},
			},
		},
	}

	endpointAny, _ := ptypes.MarshalAny(endpoint)
	upstreamEdsResponseChannel <- &v2.DiscoveryResponse{
		VersionInfo: "1",
		TypeUrl:     resourcev2.EndpointType,
		Resources: []*any.Any{
			endpointAny,
		},
	}
	endpointAnyV3, _ := ptypes.MarshalAny(endpointv3)
	upstreamEdsResponseChannelV3 <- &discoveryv3.DiscoveryResponse{
		VersionInfo: "1",
		TypeUrl:     resourcev3.EndpointType,
		Resources: []*any.Any{
			endpointAnyV3,
		},
	}

	<-respChannel
	<-respChannelv3

	rr := getResponse(t, "eds", &orchestrator)
	assert.Equal(t, http.StatusOK, rr.Code)
	verifyEdsLen(t, rr, 2)

	rr = getResponse(t, "edsv3", &orchestrator)
	assert.Equal(t, http.StatusOK, rr.Code)
	verifyEdsLen(t, rr, 2)

	cancelWatch()
	cancelWatchv3()
}

func TestAdminServer_EDSDumpHandler404(t *testing.T) {
	ctx := context.Background()
	mapper := mapper.NewMock(t)
	upstreamEdsResponseChannel := make(chan *v2.DiscoveryResponse)
	client := upstream.NewMock(
		ctx,
		upstream.CallOptions{SendTimeout: time.Second},
		nil,
		nil,
		nil,
		upstreamEdsResponseChannel,
		nil,
		func(m interface{}) error { return nil },
		stats.NewMockScope("mock"),
	)
	orchestrator := orchestrator.NewMock(t, mapper, client, stats.NewMockScope("mock_orchestrator"))

	rr := getResponse(t, "eds", &orchestrator)
	assert.Equal(t, http.StatusNotFound, rr.Code)
}

func TestAdminServer_KeyDumpHandler(t *testing.T) {
	ctx := context.Background()
	mapper := mapper.NewMock(t)
	upstreamLdsResponseChannel := make(chan *v2.DiscoveryResponse)
	upstreamCdsResponseChannel := make(chan *v2.DiscoveryResponse)
	client := upstream.NewMock(
		ctx,
		upstream.CallOptions{SendTimeout: time.Second},
		nil,
		upstreamLdsResponseChannel,
		nil,
		nil,
		upstreamCdsResponseChannel,
		func(m interface{}) error { return nil },
		stats.NewMockScope("mock"),
	)
	orchestrator := orchestrator.NewMock(t, mapper, client, stats.NewMockScope("mock_orchestrator"))

	verifyKeyLen(t, 0, &orchestrator)

	respChannel := make(chan gcp.Response, 1)
	cancelWatch := orchestrator.CreateWatch(transport.NewRequestV2(&gcp.Request{
		TypeUrl: "type.googleapis.com/envoy.api.v2.Listener",
		Node: &corev2.Node{
			Id:      "test-1",
			Cluster: "test-prod",
		},
	}, respChannel))

	respChannel2 := make(chan gcp.Response, 1)
	cancelWatch2 := orchestrator.CreateWatch(transport.NewRequestV2(&gcp.Request{
		TypeUrl: "type.googleapis.com/envoy.api.v2.Cluster",
		Node: &corev2.Node{
			Id:      "test-1",
			Cluster: "test-prod",
		},
	}, respChannel2))

	upstreamLdsResponseChannel <- &v2.DiscoveryResponse{
		VersionInfo: "1",
		TypeUrl:     "type.googleapis.com/envoy.api.v2.Listener",
		Resources:   []*any.Any{},
	}
	upstreamCdsResponseChannel <- &v2.DiscoveryResponse{
		VersionInfo: "1",
		TypeUrl:     "type.googleapis.com/envoy.api.v2.Cluster",
		Resources:   []*any.Any{},
	}
	<-respChannel
	<-respChannel2

	verifyKeyLen(t, 2, &orchestrator)
	cancelWatch()
	cancelWatch2()
}

<<<<<<< HEAD
func TestAdminServer_CacheDumpHandler_EntireCache(t *testing.T) {
	for _, url := range []string{"/cache", "/cache/", "/cache/*"} {
		ctx := context.Background()
		mapper := mapper.NewMock(t)
		upstreamResponseChannelLDS := make(chan *v2.DiscoveryResponse)
		upstreamResponseChannelCDS := make(chan *v2.DiscoveryResponse)
		mockScope := tally.NewTestScope("mock_orchestrator", make(map[string]string))
		client := upstream.NewMock(
			ctx,
			upstream.CallOptions{SendTimeout: time.Second},
			nil,
			upstreamResponseChannelLDS,
			nil,
			nil,
			upstreamResponseChannelCDS,
			func(m interface{}) error { return nil },
			stats.NewMockScope("mock"),
		)
		orchestrator := orchestrator.NewMock(t, mapper, client, mockScope)
		assert.NotNil(t, orchestrator)

		req1Node := corev2.Node{
			Id:      "test-1",
			Cluster: "test-prod",
		}
		gcpReq1 := gcp.Request{
			TypeUrl: resourcev2.ListenerType,
			Node:    &req1Node,
		}

		ldsRespChannel := make(chan gcp.Response, 1)
		cancelLDSWatch := orchestrator.CreateWatch(transport.NewRequestV2(&gcpReq1, ldsRespChannel))
		assert.NotNil(t, ldsRespChannel)

		req2Node := corev2.Node{
			Id:      "test-2",
			Cluster: "test-prod",
		}
		gcpReq2 := gcp.Request{
			TypeUrl: resourcev2.ClusterType,
			Node:    &req2Node,
		}

		cdsRespChannel := make(chan gcp.Response, 1)
		cancelCDSWatch := orchestrator.CreateWatch(transport.NewRequestV2(&gcpReq2, cdsRespChannel))
		assert.NotNil(t, cdsRespChannel)

		listener := &v2.Listener{
			Name: "lds resource",
		}
		listenerAny, err := ptypes.MarshalAny(listener)
		assert.NoError(t, err)
		resp := v2.DiscoveryResponse{
			VersionInfo: "1",
			TypeUrl:     resourcev2.ListenerType,
			Resources: []*any.Any{
				listenerAny,
			},
		}
		upstreamResponseChannelLDS <- &resp
		gotResponse := <-ldsRespChannel
		gotDiscoveryResponse, err := gotResponse.GetDiscoveryResponse()
		assert.NoError(t, err)
		assert.Equal(t, &resp, gotDiscoveryResponse)

		cluster := &v2.Cluster{
			Name: "cds resource",
		}
		clusterAny, err := ptypes.MarshalAny(cluster)
		assert.NoError(t, err)
		resp = v2.DiscoveryResponse{
			VersionInfo: "2",
			TypeUrl:     resourcev2.ClusterType,
			Resources: []*any.Any{
				clusterAny,
			},
		}
		upstreamResponseChannelCDS <- &resp
		gotResponse = <-cdsRespChannel
		gotDiscoveryResponse, err = gotResponse.GetDiscoveryResponse()
		assert.NoError(t, err)
		assert.Equal(t, &resp, gotDiscoveryResponse)

		req, err := http.NewRequest("GET", url, nil)
		assert.NoError(t, err)

		rr := httptest.NewRecorder()
		handler := cacheDumpHandler(&orchestrator)

		handler.ServeHTTP(rr, req)
		assert.Equal(t, http.StatusOK, rr.Code)

		body := dateRegex.ReplaceAllString(rr.Body.String(), "\"\"")
		filecontentsCds, err := ioutil.ReadFile("testdata/entire_cachev2_cds.json")
		assert.NoError(t, err)
		filecontentsLds, err := ioutil.ReadFile("testdata/entire_cachev2_lds.json")
		assert.NoError(t, err)
		assert.Contains(t, body, string(filecontentsCds))
		assert.Contains(t, body, string(filecontentsLds))

		cancelLDSWatch()
		cancelCDSWatch()
	}
}

func TestAdminServer_CacheDumpHandler_EntireCacheV3(t *testing.T) {
	for _, url := range []string{"/cache", "/cache/", "/cache/*"} {
		ctx := context.Background()
		mapper := mapper.NewMock(t)
		upstreamResponseChannelLDS := make(chan *discoveryv3.DiscoveryResponse)
		upstreamResponseChannelCDS := make(chan *discoveryv3.DiscoveryResponse)
		mockScope := tally.NewTestScope("mock_orchestrator", make(map[string]string))
		client := upstream.NewMockV3(
			ctx,
			upstream.CallOptions{SendTimeout: time.Second},
			nil,
			upstreamResponseChannelLDS,
			nil,
			nil,
			upstreamResponseChannelCDS,
			func(m interface{}) error { return nil },
			stats.NewMockScope("mock"),
		)
		orchestrator := orchestrator.NewMock(t, mapper, client, mockScope)
		assert.NotNil(t, orchestrator)

		req1Node := envoy_config_core_v3.Node{
			Id:      "test-1",
			Cluster: "test-prod",
		}
		gcpReq1 := gcpv3.Request{
			TypeUrl: resourcev3.ListenerType,
			Node:    &req1Node,
		}

		ldsRespChannel := make(chan gcpv3.Response, 1)
		cancelLDSWatch := orchestrator.CreateWatch(transport.NewRequestV3(&gcpReq1, ldsRespChannel))
		assert.NotNil(t, ldsRespChannel)

		req2Node := envoy_config_core_v3.Node{
			Id:      "test-2",
			Cluster: "test-prod",
		}
		gcpReq2 := gcpv3.Request{
			TypeUrl: resourcev3.ClusterType,
			Node:    &req2Node,
		}

		cdsRespChannel := make(chan gcpv3.Response, 1)
		cancelCDSWatch := orchestrator.CreateWatch(transport.NewRequestV3(&gcpReq2, cdsRespChannel))
		assert.NotNil(t, cdsRespChannel)

		listener := &v2.Listener{
			Name: "lds resource",
		}
		listenerAny, err := ptypes.MarshalAny(listener)
		assert.NoError(t, err)
		resp := discoveryv3.DiscoveryResponse{
			VersionInfo: "1",
			TypeUrl:     resourcev3.ListenerType,
			Resources: []*any.Any{
				listenerAny,
			},
		}
		upstreamResponseChannelLDS <- &resp
		gotResponse := <-ldsRespChannel
		gotDiscoveryResponse, err := gotResponse.GetDiscoveryResponse()
		assert.NoError(t, err)
		assert.Equal(t, &resp, gotDiscoveryResponse)

		cluster := &v2.Cluster{
			Name: "cds resource",
		}
		clusterAny, err := ptypes.MarshalAny(cluster)
		assert.NoError(t, err)
		resp = discoveryv3.DiscoveryResponse{
			VersionInfo: "2",
			TypeUrl:     resourcev3.ClusterType,
			Resources: []*any.Any{
				clusterAny,
			},
		}
		upstreamResponseChannelCDS <- &resp
		gotResponse = <-cdsRespChannel
		gotDiscoveryResponse, err = gotResponse.GetDiscoveryResponse()
		assert.NoError(t, err)
		assert.Equal(t, &resp, gotDiscoveryResponse)

		req, err := http.NewRequest("GET", url, nil)
		assert.NoError(t, err)

		rr := httptest.NewRecorder()
		handler := cacheDumpHandler(&orchestrator)

		handler.ServeHTTP(rr, req)
		assert.Equal(t, http.StatusOK, rr.Code)
		body := dateRegex.ReplaceAllString(rr.Body.String(), "\"\"")
		filecontentsCds, err := ioutil.ReadFile("testdata/entire_cachev3_cds.json")
		assert.NoError(t, err)
		filecontentsLds, err := ioutil.ReadFile("testdata/entire_cachev3_lds.json")
		assert.NoError(t, err)
		assert.Contains(t, body, string(filecontentsCds))
		assert.Contains(t, body, string(filecontentsLds))
		cancelLDSWatch()
		cancelCDSWatch()
	}
}

func TestAdminServer_CacheDumpHandler_WildcardSuffix(t *testing.T) {
	for _, url := range []string{"/cache/t*", "/cache/tes*", "/cache/test*"} {
		ctx := context.Background()
		mapper := mapper.NewMock(t)
		upstreamResponseChannelLDS := make(chan *v2.DiscoveryResponse)
		upstreamResponseChannelCDS := make(chan *v2.DiscoveryResponse)
		mockScope := tally.NewTestScope("mock_orchestrator", make(map[string]string))
		client := upstream.NewMock(
			ctx,
			upstream.CallOptions{SendTimeout: time.Second},
			nil,
			upstreamResponseChannelLDS,
			nil,
			nil,
			upstreamResponseChannelCDS,
			func(m interface{}) error { return nil },
			stats.NewMockScope("scope"),
		)
		orchestrator := orchestrator.NewMock(t, mapper, client, mockScope)
		assert.NotNil(t, orchestrator)

		req1Node := corev2.Node{
			Id:      "test-1",
			Cluster: "test-prod",
		}
		gcpReq1 := gcp.Request{
			TypeUrl: resourcev2.ListenerType,
			Node:    &req1Node,
		}
		ldsRespChannel := make(chan gcp.Response, 1)
		cancelLDSWatch := orchestrator.CreateWatch(transport.NewRequestV2(&gcpReq1, ldsRespChannel))
		assert.NotNil(t, ldsRespChannel)

		req2Node := corev2.Node{
			Id:      "test-2",
			Cluster: "test-prod",
		}
		gcpReq2 := gcp.Request{
			TypeUrl: resourcev2.ClusterType,
			Node:    &req2Node,
		}
		cdsRespChannel := make(chan gcp.Response, 1)
		cancelCDSWatch := orchestrator.CreateWatch(transport.NewRequestV2(&gcpReq2, cdsRespChannel))
		assert.NotNil(t, cdsRespChannel)

		listener := &v2.Listener{
			Name: "lds resource",
		}
		listenerAny, err := ptypes.MarshalAny(listener)
		assert.NoError(t, err)
		resp := v2.DiscoveryResponse{
			VersionInfo: "1",
			TypeUrl:     resourcev2.ListenerType,
			Resources: []*any.Any{
				listenerAny,
			},
		}
		upstreamResponseChannelLDS <- &resp
		gotResponse := <-ldsRespChannel
		gotDiscoveryResponse, err := gotResponse.GetDiscoveryResponse()
		assert.NoError(t, err)
		assert.Equal(t, &resp, gotDiscoveryResponse)

		cluster := &v2.Cluster{
			Name: "cds resource",
		}
		clusterAny, err := ptypes.MarshalAny(cluster)
		assert.NoError(t, err)
		resp = v2.DiscoveryResponse{
			VersionInfo: "2",
			TypeUrl:     resourcev2.ClusterType,
			Resources: []*any.Any{
				clusterAny,
			},
		}
		upstreamResponseChannelCDS <- &resp
		gotResponse = <-cdsRespChannel
		gotDiscoveryResponse, err = gotResponse.GetDiscoveryResponse()
		assert.NoError(t, err)
		assert.Equal(t, &resp, gotDiscoveryResponse)

		req, err := http.NewRequest("GET", url, nil)
		assert.NoError(t, err)

		rr := httptest.NewRecorder()
		handler := cacheDumpHandler(&orchestrator)

		handler.ServeHTTP(rr, req)
		assert.Equal(t, http.StatusOK, rr.Code)
=======
func testAdminServerCacheDumpHelper(t *testing.T, urls []string) {
	for _, url := range urls {
		t.Run(url, func(t *testing.T) {
			ctx := context.Background()
			mapper := mapper.NewMock(t)
			upstreamResponseChannelLDS := make(chan *v2.DiscoveryResponse)
			upstreamResponseChannelCDS := make(chan *v2.DiscoveryResponse)
			mockScope := tally.NewTestScope("mock_orchestrator", make(map[string]string))
			client := upstream.NewMock(
				ctx,
				upstream.CallOptions{SendTimeout: time.Second},
				nil,
				upstreamResponseChannelLDS,
				nil,
				nil,
				upstreamResponseChannelCDS,
				func(m interface{}) error { return nil },
				stats.NewMockScope("mock"),
			)
			orchestrator := orchestrator.NewMock(t, mapper, client, mockScope)
			assert.NotNil(t, orchestrator)

			req1Node := corev2.Node{
				Id:      "test-1",
				Cluster: "test-prod",
			}
			gcpReq1 := gcp.Request{
				TypeUrl: resourcev2.ListenerType,
				Node:    &req1Node,
			}
			ldsRespChannel, cancelLDSWatch := orchestrator.CreateWatch(transport.NewRequestV2(&gcpReq1))
			assert.NotNil(t, ldsRespChannel)

			req2Node := corev2.Node{
				Id:      "test-2",
				Cluster: "test-prod",
			}
			gcpReq2 := gcp.Request{
				TypeUrl: resourcev2.ClusterType,
				Node:    &req2Node,
			}
			cdsRespChannel, cancelCDSWatch := orchestrator.CreateWatch(transport.NewRequestV2(&gcpReq2))
			assert.NotNil(t, cdsRespChannel)

			listener := &v2.Listener{
				Name: "lds resource",
			}
			listenerAny, err := ptypes.MarshalAny(listener)
			assert.NoError(t, err)
			resp := v2.DiscoveryResponse{
				VersionInfo: "1",
				TypeUrl:     resourcev2.ListenerType,
				Resources: []*any.Any{
					listenerAny,
				},
			}
			upstreamResponseChannelLDS <- &resp
			gotResponse := <-ldsRespChannel.GetChannel().V2
			gotDiscoveryResponse, err := gotResponse.GetDiscoveryResponse()
			assert.NoError(t, err)
			assert.Equal(t, &resp, gotDiscoveryResponse)

			cluster := &v2.Cluster{
				Name: "cds resource",
			}
			clusterAny, err := ptypes.MarshalAny(cluster)
			assert.NoError(t, err)
			resp = v2.DiscoveryResponse{
				VersionInfo: "2",
				TypeUrl:     resourcev2.ClusterType,
				Resources: []*any.Any{
					clusterAny,
				},
			}
			upstreamResponseChannelCDS <- &resp
			gotResponse = <-cdsRespChannel.GetChannel().V2
			gotDiscoveryResponse, err = gotResponse.GetDiscoveryResponse()
			assert.NoError(t, err)
			assert.Equal(t, &resp, gotDiscoveryResponse)

			req, err := http.NewRequest("GET", url, nil)
			assert.NoError(t, err)

			rr := httptest.NewRecorder()
			handler := cacheDumpHandler(&orchestrator)

			handler.ServeHTTP(rr, req)
			assert.Equal(t, http.StatusOK, rr.Code)

			verifyCacheOutput(t, rr, "testdata/entire_cachev2_cds.json", "testdata/entire_cachev2_lds.json")
			cancelLDSWatch()
			cancelCDSWatch()
		})
	}
}

func testAdminServerCacheDumpHandlerV3(t *testing.T, urls []string) {
	for _, url := range urls {
		t.Run(url, func(t *testing.T) {
			ctx := context.Background()
			mapper := mapper.NewMock(t)
			upstreamResponseChannelLDS := make(chan *discoveryv3.DiscoveryResponse)
			upstreamResponseChannelCDS := make(chan *discoveryv3.DiscoveryResponse)
			mockScope := tally.NewTestScope("mock_orchestrator", make(map[string]string))
			client := upstream.NewMockV3(
				ctx,
				upstream.CallOptions{SendTimeout: time.Second},
				nil,
				upstreamResponseChannelLDS,
				nil,
				nil,
				upstreamResponseChannelCDS,
				func(m interface{}) error { return nil },
				stats.NewMockScope("mock"),
			)
			orchestrator := orchestrator.NewMock(t, mapper, client, mockScope)
			assert.NotNil(t, orchestrator)

			req1Node := envoy_config_core_v3.Node{
				Id:      "test-1",
				Cluster: "test-prod",
			}
			gcpReq1 := gcpv3.Request{
				TypeUrl: resourcev3.ListenerType,
				Node:    &req1Node,
			}
			ldsRespChannel, cancelLDSWatch := orchestrator.CreateWatch(transport.NewRequestV3(&gcpReq1))
			assert.NotNil(t, ldsRespChannel)

			req2Node := envoy_config_core_v3.Node{
				Id:      "test-2",
				Cluster: "test-prod",
			}
			gcpReq2 := gcpv3.Request{
				TypeUrl: resourcev3.ClusterType,
				Node:    &req2Node,
			}
			cdsRespChannel, cancelCDSWatch := orchestrator.CreateWatch(transport.NewRequestV3(&gcpReq2))
			assert.NotNil(t, cdsRespChannel)

			listener := &v2.Listener{
				Name: "lds resource",
			}
			listenerAny, err := ptypes.MarshalAny(listener)
			assert.NoError(t, err)
			resp := discoveryv3.DiscoveryResponse{
				VersionInfo: "1",
				TypeUrl:     resourcev3.ListenerType,
				Resources: []*any.Any{
					listenerAny,
				},
			}
			upstreamResponseChannelLDS <- &resp
			gotResponse := <-ldsRespChannel.GetChannel().V3
			gotDiscoveryResponse, err := gotResponse.GetDiscoveryResponse()
			assert.NoError(t, err)
			assert.Equal(t, &resp, gotDiscoveryResponse)

			cluster := &v2.Cluster{
				Name: "cds resource",
			}
			clusterAny, err := ptypes.MarshalAny(cluster)
			assert.NoError(t, err)
			resp = discoveryv3.DiscoveryResponse{
				VersionInfo: "2",
				TypeUrl:     resourcev3.ClusterType,
				Resources: []*any.Any{
					clusterAny,
				},
			}
			upstreamResponseChannelCDS <- &resp
			gotResponse = <-cdsRespChannel.GetChannel().V3
			gotDiscoveryResponse, err = gotResponse.GetDiscoveryResponse()
			assert.NoError(t, err)
			assert.Equal(t, &resp, gotDiscoveryResponse)

			req, err := http.NewRequest("GET", url, nil)
			assert.NoError(t, err)

			rr := httptest.NewRecorder()
			handler := cacheDumpHandler(&orchestrator)

			handler.ServeHTTP(rr, req)
			assert.Equal(t, http.StatusOK, rr.Code)
			verifyCacheOutput(t, rr, "testdata/entire_cachev3_cds.json", "testdata/entire_cachev3_lds.json")

			cancelLDSWatch()
			cancelCDSWatch()
		})
	}
}

func TestAdminServer_CacheDumpHandler_EntireCache(t *testing.T) {
	testAdminServerCacheDumpHelper(t, []string{"/cache", "/cache/", "/cache/*"})
}
>>>>>>> a1af6d15

func TestAdminServer_CacheDumpHandler_EntireCacheV3(t *testing.T) {
	testAdminServerCacheDumpHandlerV3(t, []string{"/cache", "/cache/", "/cache/*"})
}

func TestAdminServer_CacheDumpHandler_WildcardSuffix(t *testing.T) {
	testAdminServerCacheDumpHelper(t, []string{"/cache/t*", "/cache/tes*", "/cache/test*"})
}

func TestAdminServer_CacheDumpHandler_WildcardSuffixV3(t *testing.T) {
<<<<<<< HEAD
	for _, url := range []string{"/cache/t*", "/cache/tes*", "/cache/test*"} {
		ctx := context.Background()
		mapper := mapper.NewMock(t)
		upstreamResponseChannelLDS := make(chan *discoveryv3.DiscoveryResponse)
		upstreamResponseChannelCDS := make(chan *discoveryv3.DiscoveryResponse)
		mockScope := tally.NewTestScope("mock_orchestrator", make(map[string]string))
		client := upstream.NewMockV3(
			ctx,
			upstream.CallOptions{SendTimeout: time.Second},
			nil,
			upstreamResponseChannelLDS,
			nil,
			nil,
			upstreamResponseChannelCDS,
			func(m interface{}) error { return nil },
			stats.NewMockScope("mock"),
		)
		orchestrator := orchestrator.NewMock(t, mapper, client, mockScope)
		assert.NotNil(t, orchestrator)

		req1Node := envoy_config_core_v3.Node{
			Id:      "test-1",
			Cluster: "test-prod",
		}
		gcpReq1 := gcpv3.Request{
			TypeUrl: resourcev3.ListenerType,
			Node:    &req1Node,
		}
		ldsRespChannel := make(chan gcpv3.Response, 1)
		cancelLDSWatch := orchestrator.CreateWatch(transport.NewRequestV3(&gcpReq1, ldsRespChannel))
		assert.NotNil(t, ldsRespChannel)

		req2Node := envoy_config_core_v3.Node{
			Id:      "test-2",
			Cluster: "test-prod",
		}
		gcpReq2 := gcpv3.Request{
			TypeUrl: resourcev3.ClusterType,
			Node:    &req2Node,
		}
		cdsRespChannel := make(chan gcpv3.Response, 1)
		cancelCDSWatch := orchestrator.CreateWatch(transport.NewRequestV3(&gcpReq2, cdsRespChannel))
		assert.NotNil(t, cdsRespChannel)

		listener := &v2.Listener{
			Name: "lds resource",
		}
		listenerAny, err := ptypes.MarshalAny(listener)
		assert.NoError(t, err)
		resp := discoveryv3.DiscoveryResponse{
			VersionInfo: "1",
			TypeUrl:     resourcev3.ListenerType,
			Resources: []*any.Any{
				listenerAny,
			},
		}
		upstreamResponseChannelLDS <- &resp
		gotResponse := <-ldsRespChannel
		gotDiscoveryResponse, err := gotResponse.GetDiscoveryResponse()
		assert.NoError(t, err)
		assert.Equal(t, &resp, gotDiscoveryResponse)

		cluster := &v2.Cluster{
			Name: "cds resource",
		}
		clusterAny, err := ptypes.MarshalAny(cluster)
		assert.NoError(t, err)
		resp = discoveryv3.DiscoveryResponse{
			VersionInfo: "2",
			TypeUrl:     resourcev3.ClusterType,
			Resources: []*any.Any{
				clusterAny,
			},
		}
		upstreamResponseChannelCDS <- &resp
		gotResponse = <-cdsRespChannel
		gotDiscoveryResponse, err = gotResponse.GetDiscoveryResponse()
		assert.NoError(t, err)
		assert.Equal(t, &resp, gotDiscoveryResponse)

		req, err := http.NewRequest("GET", url, nil)
		assert.NoError(t, err)

		rr := httptest.NewRecorder()
		handler := cacheDumpHandler(&orchestrator)

		handler.ServeHTTP(rr, req)
		assert.Equal(t, http.StatusOK, rr.Code)

		body := dateRegex.ReplaceAllString(rr.Body.String(), "\"\"")
		filecontentsCds, err := ioutil.ReadFile("testdata/entire_cachev3_cds.json")
		assert.NoError(t, err)
		filecontentsLds, err := ioutil.ReadFile("testdata/entire_cachev3_lds.json")
		assert.NoError(t, err)
		assert.Contains(t, body, string(filecontentsCds))
		assert.Contains(t, body, string(filecontentsLds))

		cancelLDSWatch()
		cancelCDSWatch()
	}
=======
	testAdminServerCacheDumpHandlerV3(t, []string{"/cache/t*", "/cache/tes*", "/cache/test*"})
>>>>>>> a1af6d15
}

func TestAdminServer_CacheDumpHandler_WildcardSuffix_NotFound(t *testing.T) {
	wildcardKeys := []string{"b*", "tesa*", "t*est*"}
	for _, key := range wildcardKeys {
		url := "/cache/" + key
		ctx := context.Background()
		mapper := mapper.NewMock(t)
		upstreamResponseChannelLDS := make(chan *v2.DiscoveryResponse)
		upstreamResponseChannelCDS := make(chan *v2.DiscoveryResponse)
		mockScope := tally.NewTestScope("mock_orchestrator", make(map[string]string))
		client := upstream.NewMock(
			ctx,
			upstream.CallOptions{SendTimeout: time.Second},
			nil,
			upstreamResponseChannelLDS,
			nil,
			nil,
			upstreamResponseChannelCDS,
			func(m interface{}) error { return nil },
			stats.NewMockScope("mock"),
		)
		orchestrator := orchestrator.NewMock(t, mapper, client, mockScope)
		assert.NotNil(t, orchestrator)

		req1Node := corev2.Node{
			Id:      "test-1",
			Cluster: "test-prod",
		}
		gcpReq1 := gcp.Request{
			TypeUrl: "type.googleapis.com/envoy.api.v2.Listener",
			Node:    &req1Node,
		}
		ldsRespChannel := make(chan gcp.Response, 1)
		cancelLDSWatch := orchestrator.CreateWatch(transport.NewRequestV2(&gcpReq1, ldsRespChannel))
		assert.NotNil(t, ldsRespChannel)

		req2Node := corev2.Node{
			Id:      "test-2",
			Cluster: "test-prod",
		}
		gcpReq2 := gcp.Request{
			TypeUrl: "type.googleapis.com/envoy.api.v2.Cluster",
			Node:    &req2Node,
		}
		cdsRespChannel := make(chan gcp.Response, 1)
		cancelCDSWatch := orchestrator.CreateWatch(transport.NewRequestV2(&gcpReq2, cdsRespChannel))
		assert.NotNil(t, cdsRespChannel)

		listener := &v2.Listener{
			Name: "lds resource",
		}
		listenerAny, err := ptypes.MarshalAny(listener)
		assert.NoError(t, err)
		resp := v2.DiscoveryResponse{
			VersionInfo: "1",
			TypeUrl:     "type.googleapis.com/envoy.api.v2.Listener",
			Resources: []*any.Any{
				listenerAny,
			},
		}
		upstreamResponseChannelLDS <- &resp
		gotResponse := <-ldsRespChannel
		gotDiscoveryResponse, err := gotResponse.GetDiscoveryResponse()
		assert.NoError(t, err)
		assert.Equal(t, &resp, gotDiscoveryResponse)

		cluster := &v2.Cluster{
			Name: "cds resource",
		}
		clusterAny, err := ptypes.MarshalAny(cluster)
		assert.NoError(t, err)
		resp = v2.DiscoveryResponse{
			VersionInfo: "2",
			TypeUrl:     "type.googleapis.com/envoy.api.v2.Cluster",
			Resources: []*any.Any{
				clusterAny,
			},
		}
		upstreamResponseChannelCDS <- &resp
		gotResponse = <-cdsRespChannel
		gotDiscoveryResponse, err = gotResponse.GetDiscoveryResponse()
		assert.NoError(t, err)
		assert.Equal(t, &resp, gotDiscoveryResponse)

		req, err := http.NewRequest("GET", url, nil)
		assert.NoError(t, err)

		rr := httptest.NewRecorder()
		handler := cacheDumpHandler(&orchestrator)

		handler.ServeHTTP(rr, req)
		assert.Equal(t, http.StatusOK, rr.Code)
		assert.Equal(t, "", rr.Body.String())

		cancelLDSWatch()
		cancelCDSWatch()
	}
}

func verifyCacheOutput(t *testing.T, rr *httptest.ResponseRecorder, cdsFile string, ldsFile string) {
	var actualResponse map[string]interface{}
	err := json.Unmarshal(rr.Body.Bytes(), &actualResponse)
	assert.NoError(t, err)

	filecontentsCds, err := ioutil.ReadFile(cdsFile)
	assert.NoError(t, err)
	var expectedCdsResponse map[string]interface{}
	err = json.Unmarshal(filecontentsCds, &expectedCdsResponse)
	assert.NoError(t, err)

	filecontentsLds, err := ioutil.ReadFile(ldsFile)
	assert.NoError(t, err)
	var expectedLdsResponse map[string]interface{}
	err = json.Unmarshal(filecontentsLds, &expectedLdsResponse)
	assert.NoError(t, err)

	actualCacheResponse := actualResponse["Cache"].([]interface{})
	assert.Equal(t, len(actualCacheResponse), 2)
	var actualLdsResponse map[string]interface{}
	var actualCdsResponse map[string]interface{}

	for _, c := range actualCacheResponse {
		if c.(map[string]interface{})["Key"] == "test_lds" {
			actualLdsResponse = c.(map[string]interface{})
		} else {
			actualCdsResponse = c.(map[string]interface{})
		}
	}

	assert.Equal(t, expectedLdsResponse["Key"], actualLdsResponse["Key"])
	assert.Equal(t, expectedCdsResponse["Key"], actualCdsResponse["Key"])
	assert.Equal(t, expectedLdsResponse["Resp"], actualLdsResponse["Resp"])
	assert.Equal(t, expectedCdsResponse["Resp"], actualCdsResponse["Resp"])
	assert.Equal(t, len(actualLdsResponse["Requests"].([]interface{})), 1)
	assert.Equal(t, len(actualCdsResponse["Requests"].([]interface{})), 1)
	assert.NotNil(t, actualLdsResponse["ExpirationTime"])
	assert.NotNil(t, actualCdsResponse["ExpirationTime"])
}

func verifyEdsLen(t *testing.T, rr *httptest.ResponseRecorder, len int) {
	eds := &marshallable.EDS{}
	err := json.Unmarshal(rr.Body.Bytes(), eds)
	assert.NoError(t, err)
	assert.Len(t, eds.Endpoints, len)
}

func getResponse(t *testing.T, key string, o *orchestrator.Orchestrator) *httptest.ResponseRecorder {
	req, err := http.NewRequest("GET", "/cache/eds/"+key, nil)
	assert.NoError(t, err)
	rr := httptest.NewRecorder()
	handler := edsDumpHandler(o)

	handler.ServeHTTP(rr, req)
	return rr
}

func getEndpoint(address string) *endpoint.LbEndpoint_Endpoint {
	return &endpoint.LbEndpoint_Endpoint{
		Endpoint: &endpoint.Endpoint{
			Address: &corev2.Address{
				Address: &corev2.Address_SocketAddress{
					SocketAddress: &corev2.SocketAddress{
						Address: address,
					},
				},
			},
		},
	}
}

func getEndpointV3(address string) *endpointv3.LbEndpoint_Endpoint {
	return &endpointv3.LbEndpoint_Endpoint{
		Endpoint: &endpointv3.Endpoint{
			Address: &corev3.Address{
				Address: &corev3.Address_SocketAddress{
					SocketAddress: &corev3.SocketAddress{
						Address: address,
					},
				},
			},
		},
	}
}

func verifyKeyLen(t *testing.T, len int, o *orchestrator.Orchestrator) {
	req, err := http.NewRequest("GET", "/cache/keys", nil)
	assert.NoError(t, err)
	rr := httptest.NewRecorder()
	handler := keyDumpHandler(o)

	handler.ServeHTTP(rr, req)
	assert.Equal(t, http.StatusOK, rr.Code)

	keys := &marshallable.Key{}
	err = json.Unmarshal(rr.Body.Bytes(), keys)
	assert.NoError(t, err)
	assert.Len(t, keys.Names, len)
}<|MERGE_RESOLUTION|>--- conflicted
+++ resolved
@@ -206,305 +206,6 @@
 	cancelWatch2()
 }
 
-<<<<<<< HEAD
-func TestAdminServer_CacheDumpHandler_EntireCache(t *testing.T) {
-	for _, url := range []string{"/cache", "/cache/", "/cache/*"} {
-		ctx := context.Background()
-		mapper := mapper.NewMock(t)
-		upstreamResponseChannelLDS := make(chan *v2.DiscoveryResponse)
-		upstreamResponseChannelCDS := make(chan *v2.DiscoveryResponse)
-		mockScope := tally.NewTestScope("mock_orchestrator", make(map[string]string))
-		client := upstream.NewMock(
-			ctx,
-			upstream.CallOptions{SendTimeout: time.Second},
-			nil,
-			upstreamResponseChannelLDS,
-			nil,
-			nil,
-			upstreamResponseChannelCDS,
-			func(m interface{}) error { return nil },
-			stats.NewMockScope("mock"),
-		)
-		orchestrator := orchestrator.NewMock(t, mapper, client, mockScope)
-		assert.NotNil(t, orchestrator)
-
-		req1Node := corev2.Node{
-			Id:      "test-1",
-			Cluster: "test-prod",
-		}
-		gcpReq1 := gcp.Request{
-			TypeUrl: resourcev2.ListenerType,
-			Node:    &req1Node,
-		}
-
-		ldsRespChannel := make(chan gcp.Response, 1)
-		cancelLDSWatch := orchestrator.CreateWatch(transport.NewRequestV2(&gcpReq1, ldsRespChannel))
-		assert.NotNil(t, ldsRespChannel)
-
-		req2Node := corev2.Node{
-			Id:      "test-2",
-			Cluster: "test-prod",
-		}
-		gcpReq2 := gcp.Request{
-			TypeUrl: resourcev2.ClusterType,
-			Node:    &req2Node,
-		}
-
-		cdsRespChannel := make(chan gcp.Response, 1)
-		cancelCDSWatch := orchestrator.CreateWatch(transport.NewRequestV2(&gcpReq2, cdsRespChannel))
-		assert.NotNil(t, cdsRespChannel)
-
-		listener := &v2.Listener{
-			Name: "lds resource",
-		}
-		listenerAny, err := ptypes.MarshalAny(listener)
-		assert.NoError(t, err)
-		resp := v2.DiscoveryResponse{
-			VersionInfo: "1",
-			TypeUrl:     resourcev2.ListenerType,
-			Resources: []*any.Any{
-				listenerAny,
-			},
-		}
-		upstreamResponseChannelLDS <- &resp
-		gotResponse := <-ldsRespChannel
-		gotDiscoveryResponse, err := gotResponse.GetDiscoveryResponse()
-		assert.NoError(t, err)
-		assert.Equal(t, &resp, gotDiscoveryResponse)
-
-		cluster := &v2.Cluster{
-			Name: "cds resource",
-		}
-		clusterAny, err := ptypes.MarshalAny(cluster)
-		assert.NoError(t, err)
-		resp = v2.DiscoveryResponse{
-			VersionInfo: "2",
-			TypeUrl:     resourcev2.ClusterType,
-			Resources: []*any.Any{
-				clusterAny,
-			},
-		}
-		upstreamResponseChannelCDS <- &resp
-		gotResponse = <-cdsRespChannel
-		gotDiscoveryResponse, err = gotResponse.GetDiscoveryResponse()
-		assert.NoError(t, err)
-		assert.Equal(t, &resp, gotDiscoveryResponse)
-
-		req, err := http.NewRequest("GET", url, nil)
-		assert.NoError(t, err)
-
-		rr := httptest.NewRecorder()
-		handler := cacheDumpHandler(&orchestrator)
-
-		handler.ServeHTTP(rr, req)
-		assert.Equal(t, http.StatusOK, rr.Code)
-
-		body := dateRegex.ReplaceAllString(rr.Body.String(), "\"\"")
-		filecontentsCds, err := ioutil.ReadFile("testdata/entire_cachev2_cds.json")
-		assert.NoError(t, err)
-		filecontentsLds, err := ioutil.ReadFile("testdata/entire_cachev2_lds.json")
-		assert.NoError(t, err)
-		assert.Contains(t, body, string(filecontentsCds))
-		assert.Contains(t, body, string(filecontentsLds))
-
-		cancelLDSWatch()
-		cancelCDSWatch()
-	}
-}
-
-func TestAdminServer_CacheDumpHandler_EntireCacheV3(t *testing.T) {
-	for _, url := range []string{"/cache", "/cache/", "/cache/*"} {
-		ctx := context.Background()
-		mapper := mapper.NewMock(t)
-		upstreamResponseChannelLDS := make(chan *discoveryv3.DiscoveryResponse)
-		upstreamResponseChannelCDS := make(chan *discoveryv3.DiscoveryResponse)
-		mockScope := tally.NewTestScope("mock_orchestrator", make(map[string]string))
-		client := upstream.NewMockV3(
-			ctx,
-			upstream.CallOptions{SendTimeout: time.Second},
-			nil,
-			upstreamResponseChannelLDS,
-			nil,
-			nil,
-			upstreamResponseChannelCDS,
-			func(m interface{}) error { return nil },
-			stats.NewMockScope("mock"),
-		)
-		orchestrator := orchestrator.NewMock(t, mapper, client, mockScope)
-		assert.NotNil(t, orchestrator)
-
-		req1Node := envoy_config_core_v3.Node{
-			Id:      "test-1",
-			Cluster: "test-prod",
-		}
-		gcpReq1 := gcpv3.Request{
-			TypeUrl: resourcev3.ListenerType,
-			Node:    &req1Node,
-		}
-
-		ldsRespChannel := make(chan gcpv3.Response, 1)
-		cancelLDSWatch := orchestrator.CreateWatch(transport.NewRequestV3(&gcpReq1, ldsRespChannel))
-		assert.NotNil(t, ldsRespChannel)
-
-		req2Node := envoy_config_core_v3.Node{
-			Id:      "test-2",
-			Cluster: "test-prod",
-		}
-		gcpReq2 := gcpv3.Request{
-			TypeUrl: resourcev3.ClusterType,
-			Node:    &req2Node,
-		}
-
-		cdsRespChannel := make(chan gcpv3.Response, 1)
-		cancelCDSWatch := orchestrator.CreateWatch(transport.NewRequestV3(&gcpReq2, cdsRespChannel))
-		assert.NotNil(t, cdsRespChannel)
-
-		listener := &v2.Listener{
-			Name: "lds resource",
-		}
-		listenerAny, err := ptypes.MarshalAny(listener)
-		assert.NoError(t, err)
-		resp := discoveryv3.DiscoveryResponse{
-			VersionInfo: "1",
-			TypeUrl:     resourcev3.ListenerType,
-			Resources: []*any.Any{
-				listenerAny,
-			},
-		}
-		upstreamResponseChannelLDS <- &resp
-		gotResponse := <-ldsRespChannel
-		gotDiscoveryResponse, err := gotResponse.GetDiscoveryResponse()
-		assert.NoError(t, err)
-		assert.Equal(t, &resp, gotDiscoveryResponse)
-
-		cluster := &v2.Cluster{
-			Name: "cds resource",
-		}
-		clusterAny, err := ptypes.MarshalAny(cluster)
-		assert.NoError(t, err)
-		resp = discoveryv3.DiscoveryResponse{
-			VersionInfo: "2",
-			TypeUrl:     resourcev3.ClusterType,
-			Resources: []*any.Any{
-				clusterAny,
-			},
-		}
-		upstreamResponseChannelCDS <- &resp
-		gotResponse = <-cdsRespChannel
-		gotDiscoveryResponse, err = gotResponse.GetDiscoveryResponse()
-		assert.NoError(t, err)
-		assert.Equal(t, &resp, gotDiscoveryResponse)
-
-		req, err := http.NewRequest("GET", url, nil)
-		assert.NoError(t, err)
-
-		rr := httptest.NewRecorder()
-		handler := cacheDumpHandler(&orchestrator)
-
-		handler.ServeHTTP(rr, req)
-		assert.Equal(t, http.StatusOK, rr.Code)
-		body := dateRegex.ReplaceAllString(rr.Body.String(), "\"\"")
-		filecontentsCds, err := ioutil.ReadFile("testdata/entire_cachev3_cds.json")
-		assert.NoError(t, err)
-		filecontentsLds, err := ioutil.ReadFile("testdata/entire_cachev3_lds.json")
-		assert.NoError(t, err)
-		assert.Contains(t, body, string(filecontentsCds))
-		assert.Contains(t, body, string(filecontentsLds))
-		cancelLDSWatch()
-		cancelCDSWatch()
-	}
-}
-
-func TestAdminServer_CacheDumpHandler_WildcardSuffix(t *testing.T) {
-	for _, url := range []string{"/cache/t*", "/cache/tes*", "/cache/test*"} {
-		ctx := context.Background()
-		mapper := mapper.NewMock(t)
-		upstreamResponseChannelLDS := make(chan *v2.DiscoveryResponse)
-		upstreamResponseChannelCDS := make(chan *v2.DiscoveryResponse)
-		mockScope := tally.NewTestScope("mock_orchestrator", make(map[string]string))
-		client := upstream.NewMock(
-			ctx,
-			upstream.CallOptions{SendTimeout: time.Second},
-			nil,
-			upstreamResponseChannelLDS,
-			nil,
-			nil,
-			upstreamResponseChannelCDS,
-			func(m interface{}) error { return nil },
-			stats.NewMockScope("scope"),
-		)
-		orchestrator := orchestrator.NewMock(t, mapper, client, mockScope)
-		assert.NotNil(t, orchestrator)
-
-		req1Node := corev2.Node{
-			Id:      "test-1",
-			Cluster: "test-prod",
-		}
-		gcpReq1 := gcp.Request{
-			TypeUrl: resourcev2.ListenerType,
-			Node:    &req1Node,
-		}
-		ldsRespChannel := make(chan gcp.Response, 1)
-		cancelLDSWatch := orchestrator.CreateWatch(transport.NewRequestV2(&gcpReq1, ldsRespChannel))
-		assert.NotNil(t, ldsRespChannel)
-
-		req2Node := corev2.Node{
-			Id:      "test-2",
-			Cluster: "test-prod",
-		}
-		gcpReq2 := gcp.Request{
-			TypeUrl: resourcev2.ClusterType,
-			Node:    &req2Node,
-		}
-		cdsRespChannel := make(chan gcp.Response, 1)
-		cancelCDSWatch := orchestrator.CreateWatch(transport.NewRequestV2(&gcpReq2, cdsRespChannel))
-		assert.NotNil(t, cdsRespChannel)
-
-		listener := &v2.Listener{
-			Name: "lds resource",
-		}
-		listenerAny, err := ptypes.MarshalAny(listener)
-		assert.NoError(t, err)
-		resp := v2.DiscoveryResponse{
-			VersionInfo: "1",
-			TypeUrl:     resourcev2.ListenerType,
-			Resources: []*any.Any{
-				listenerAny,
-			},
-		}
-		upstreamResponseChannelLDS <- &resp
-		gotResponse := <-ldsRespChannel
-		gotDiscoveryResponse, err := gotResponse.GetDiscoveryResponse()
-		assert.NoError(t, err)
-		assert.Equal(t, &resp, gotDiscoveryResponse)
-
-		cluster := &v2.Cluster{
-			Name: "cds resource",
-		}
-		clusterAny, err := ptypes.MarshalAny(cluster)
-		assert.NoError(t, err)
-		resp = v2.DiscoveryResponse{
-			VersionInfo: "2",
-			TypeUrl:     resourcev2.ClusterType,
-			Resources: []*any.Any{
-				clusterAny,
-			},
-		}
-		upstreamResponseChannelCDS <- &resp
-		gotResponse = <-cdsRespChannel
-		gotDiscoveryResponse, err = gotResponse.GetDiscoveryResponse()
-		assert.NoError(t, err)
-		assert.Equal(t, &resp, gotDiscoveryResponse)
-
-		req, err := http.NewRequest("GET", url, nil)
-		assert.NoError(t, err)
-
-		rr := httptest.NewRecorder()
-		handler := cacheDumpHandler(&orchestrator)
-
-		handler.ServeHTTP(rr, req)
-		assert.Equal(t, http.StatusOK, rr.Code)
-=======
 func testAdminServerCacheDumpHelper(t *testing.T, urls []string) {
 	for _, url := range urls {
 		t.Run(url, func(t *testing.T) {
@@ -535,8 +236,8 @@
 				TypeUrl: resourcev2.ListenerType,
 				Node:    &req1Node,
 			}
-			ldsRespChannel, cancelLDSWatch := orchestrator.CreateWatch(transport.NewRequestV2(&gcpReq1))
-			assert.NotNil(t, ldsRespChannel)
+			ldsRespChannel := make(chan gcp.Response, 1)
+			cancelLDSWatch := orchestrator.CreateWatch(transport.NewRequestV2(&gcpReq1, ldsRespChannel))
 
 			req2Node := corev2.Node{
 				Id:      "test-2",
@@ -546,8 +247,8 @@
 				TypeUrl: resourcev2.ClusterType,
 				Node:    &req2Node,
 			}
-			cdsRespChannel, cancelCDSWatch := orchestrator.CreateWatch(transport.NewRequestV2(&gcpReq2))
-			assert.NotNil(t, cdsRespChannel)
+			cdsRespChannel := make(chan gcp.Response, 1)
+			cancelCDSWatch := orchestrator.CreateWatch(transport.NewRequestV2(&gcpReq2, cdsRespChannel))
 
 			listener := &v2.Listener{
 				Name: "lds resource",
@@ -562,7 +263,7 @@
 				},
 			}
 			upstreamResponseChannelLDS <- &resp
-			gotResponse := <-ldsRespChannel.GetChannel().V2
+			gotResponse := <-ldsRespChannel
 			gotDiscoveryResponse, err := gotResponse.GetDiscoveryResponse()
 			assert.NoError(t, err)
 			assert.Equal(t, &resp, gotDiscoveryResponse)
@@ -580,7 +281,7 @@
 				},
 			}
 			upstreamResponseChannelCDS <- &resp
-			gotResponse = <-cdsRespChannel.GetChannel().V2
+			gotResponse = <-cdsRespChannel
 			gotDiscoveryResponse, err = gotResponse.GetDiscoveryResponse()
 			assert.NoError(t, err)
 			assert.Equal(t, &resp, gotDiscoveryResponse)
@@ -631,8 +332,8 @@
 				TypeUrl: resourcev3.ListenerType,
 				Node:    &req1Node,
 			}
-			ldsRespChannel, cancelLDSWatch := orchestrator.CreateWatch(transport.NewRequestV3(&gcpReq1))
-			assert.NotNil(t, ldsRespChannel)
+			ldsRespChannel := make(chan gcpv3.Response, 1)
+			cancelLDSWatch := orchestrator.CreateWatch(transport.NewRequestV3(&gcpReq1, ldsRespChannel))
 
 			req2Node := envoy_config_core_v3.Node{
 				Id:      "test-2",
@@ -642,8 +343,8 @@
 				TypeUrl: resourcev3.ClusterType,
 				Node:    &req2Node,
 			}
-			cdsRespChannel, cancelCDSWatch := orchestrator.CreateWatch(transport.NewRequestV3(&gcpReq2))
-			assert.NotNil(t, cdsRespChannel)
+			cdsRespChannel := make(chan gcpv3.Response, 1)
+			cancelCDSWatch := orchestrator.CreateWatch(transport.NewRequestV3(&gcpReq2, cdsRespChannel))
 
 			listener := &v2.Listener{
 				Name: "lds resource",
@@ -658,7 +359,7 @@
 				},
 			}
 			upstreamResponseChannelLDS <- &resp
-			gotResponse := <-ldsRespChannel.GetChannel().V3
+			gotResponse := <-ldsRespChannel
 			gotDiscoveryResponse, err := gotResponse.GetDiscoveryResponse()
 			assert.NoError(t, err)
 			assert.Equal(t, &resp, gotDiscoveryResponse)
@@ -676,7 +377,7 @@
 				},
 			}
 			upstreamResponseChannelCDS <- &resp
-			gotResponse = <-cdsRespChannel.GetChannel().V3
+			gotResponse = <-cdsRespChannel
 			gotDiscoveryResponse, err = gotResponse.GetDiscoveryResponse()
 			assert.NoError(t, err)
 			assert.Equal(t, &resp, gotDiscoveryResponse)
@@ -700,7 +401,6 @@
 func TestAdminServer_CacheDumpHandler_EntireCache(t *testing.T) {
 	testAdminServerCacheDumpHelper(t, []string{"/cache", "/cache/", "/cache/*"})
 }
->>>>>>> a1af6d15
 
 func TestAdminServer_CacheDumpHandler_EntireCacheV3(t *testing.T) {
 	testAdminServerCacheDumpHandlerV3(t, []string{"/cache", "/cache/", "/cache/*"})
@@ -711,110 +411,7 @@
 }
 
 func TestAdminServer_CacheDumpHandler_WildcardSuffixV3(t *testing.T) {
-<<<<<<< HEAD
-	for _, url := range []string{"/cache/t*", "/cache/tes*", "/cache/test*"} {
-		ctx := context.Background()
-		mapper := mapper.NewMock(t)
-		upstreamResponseChannelLDS := make(chan *discoveryv3.DiscoveryResponse)
-		upstreamResponseChannelCDS := make(chan *discoveryv3.DiscoveryResponse)
-		mockScope := tally.NewTestScope("mock_orchestrator", make(map[string]string))
-		client := upstream.NewMockV3(
-			ctx,
-			upstream.CallOptions{SendTimeout: time.Second},
-			nil,
-			upstreamResponseChannelLDS,
-			nil,
-			nil,
-			upstreamResponseChannelCDS,
-			func(m interface{}) error { return nil },
-			stats.NewMockScope("mock"),
-		)
-		orchestrator := orchestrator.NewMock(t, mapper, client, mockScope)
-		assert.NotNil(t, orchestrator)
-
-		req1Node := envoy_config_core_v3.Node{
-			Id:      "test-1",
-			Cluster: "test-prod",
-		}
-		gcpReq1 := gcpv3.Request{
-			TypeUrl: resourcev3.ListenerType,
-			Node:    &req1Node,
-		}
-		ldsRespChannel := make(chan gcpv3.Response, 1)
-		cancelLDSWatch := orchestrator.CreateWatch(transport.NewRequestV3(&gcpReq1, ldsRespChannel))
-		assert.NotNil(t, ldsRespChannel)
-
-		req2Node := envoy_config_core_v3.Node{
-			Id:      "test-2",
-			Cluster: "test-prod",
-		}
-		gcpReq2 := gcpv3.Request{
-			TypeUrl: resourcev3.ClusterType,
-			Node:    &req2Node,
-		}
-		cdsRespChannel := make(chan gcpv3.Response, 1)
-		cancelCDSWatch := orchestrator.CreateWatch(transport.NewRequestV3(&gcpReq2, cdsRespChannel))
-		assert.NotNil(t, cdsRespChannel)
-
-		listener := &v2.Listener{
-			Name: "lds resource",
-		}
-		listenerAny, err := ptypes.MarshalAny(listener)
-		assert.NoError(t, err)
-		resp := discoveryv3.DiscoveryResponse{
-			VersionInfo: "1",
-			TypeUrl:     resourcev3.ListenerType,
-			Resources: []*any.Any{
-				listenerAny,
-			},
-		}
-		upstreamResponseChannelLDS <- &resp
-		gotResponse := <-ldsRespChannel
-		gotDiscoveryResponse, err := gotResponse.GetDiscoveryResponse()
-		assert.NoError(t, err)
-		assert.Equal(t, &resp, gotDiscoveryResponse)
-
-		cluster := &v2.Cluster{
-			Name: "cds resource",
-		}
-		clusterAny, err := ptypes.MarshalAny(cluster)
-		assert.NoError(t, err)
-		resp = discoveryv3.DiscoveryResponse{
-			VersionInfo: "2",
-			TypeUrl:     resourcev3.ClusterType,
-			Resources: []*any.Any{
-				clusterAny,
-			},
-		}
-		upstreamResponseChannelCDS <- &resp
-		gotResponse = <-cdsRespChannel
-		gotDiscoveryResponse, err = gotResponse.GetDiscoveryResponse()
-		assert.NoError(t, err)
-		assert.Equal(t, &resp, gotDiscoveryResponse)
-
-		req, err := http.NewRequest("GET", url, nil)
-		assert.NoError(t, err)
-
-		rr := httptest.NewRecorder()
-		handler := cacheDumpHandler(&orchestrator)
-
-		handler.ServeHTTP(rr, req)
-		assert.Equal(t, http.StatusOK, rr.Code)
-
-		body := dateRegex.ReplaceAllString(rr.Body.String(), "\"\"")
-		filecontentsCds, err := ioutil.ReadFile("testdata/entire_cachev3_cds.json")
-		assert.NoError(t, err)
-		filecontentsLds, err := ioutil.ReadFile("testdata/entire_cachev3_lds.json")
-		assert.NoError(t, err)
-		assert.Contains(t, body, string(filecontentsCds))
-		assert.Contains(t, body, string(filecontentsLds))
-
-		cancelLDSWatch()
-		cancelCDSWatch()
-	}
-=======
 	testAdminServerCacheDumpHandlerV3(t, []string{"/cache/t*", "/cache/tes*", "/cache/test*"})
->>>>>>> a1af6d15
 }
 
 func TestAdminServer_CacheDumpHandler_WildcardSuffix_NotFound(t *testing.T) {

--- conflicted
+++ resolved
@@ -55,27 +55,18 @@
 			Id:      "test-1",
 			Cluster: "test-prod1",
 		},
-<<<<<<< HEAD
 		ResourceNames: []string{"res"},
-	}))
-	respChannelv3, cancelWatchv3 := orchestrator.CreateWatch(transport.NewRequestV3(&gcpv3.Request{
-=======
 	}), transport.NewWatchV2(respChannel))
 
 	respChannelv3 := make(chan gcpv3.Response, 1)
 	cancelWatchv3 := orchestrator.CreateWatch(transport.NewRequestV3(&gcpv3.Request{
->>>>>>> c81053c5
 		TypeUrl: resourcev3.EndpointType,
 		Node: &corev3.Node{
 			Id:      "test-2",
 			Cluster: "test-prod2",
 		},
-<<<<<<< HEAD
 		ResourceNames: []string{"res"},
-	}))
-=======
 	}), transport.NewWatchV3(respChannelv3))
->>>>>>> c81053c5
 
 	endpoint := &v2.ClusterLoadAssignment{
 		ClusterName: "test-prod1",

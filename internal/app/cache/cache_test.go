package cache

import (
	"fmt"
	"testing"
	"time"

	"github.com/envoyproxy/xds-relay/internal/app/transport"
	"github.com/envoyproxy/xds-relay/internal/pkg/stats"

	v2 "github.com/envoyproxy/go-control-plane/envoy/api/v2"
	core "github.com/envoyproxy/go-control-plane/envoy/api/v2/core"
	"github.com/golang/groupcache/lru"
	"github.com/golang/protobuf/ptypes/any"
	"github.com/onsi/gomega"
	"github.com/stretchr/testify/assert"

	"github.com/envoyproxy/xds-relay/internal/pkg/log"
)

const (
	testKeyA = "key_A"
	testKeyB = "key_B"
)

type panicValues struct {
	key    lru.Key
	reason string
}

func testOnEvict(key string, value Resource) {
	// TODO: Simulate eviction behavior, e.g. closing of streams.
	panic(panicValues{
		key:    key,
		reason: "testOnEvict called",
	})
}

var testRequestA = v2.DiscoveryRequest{
	VersionInfo: "version_A",
	Node: &core.Node{
		Id:      "id_A",
		Cluster: "cluster_A",
	},
	ResourceNames: []string{"resource_A"},
	TypeUrl:       "typeURL_A",
	ResponseNonce: "nonce_A",
}

var testRequestB = v2.DiscoveryRequest{
	VersionInfo: "version_B",
	Node: &core.Node{
		Id:      "id_B",
		Cluster: "cluster_B",
	},
	ResourceNames: []string{"resource_B"},
	TypeUrl:       "typeURL_B",
	ResponseNonce: "nonce_B",
}

var testDiscoveryResponse = v2.DiscoveryResponse{
	VersionInfo: "version_A",
	Resources: []*any.Any{
		{
			Value: []byte("test"),
		},
	},
	Canary:  false,
	TypeUrl: "typeURL_A",
	Nonce:   "nonce_A",
	ControlPlane: &core.ControlPlane{
		Identifier: "identifier_A",
	},
}

var testResource = Resource{
	Resp:     transport.NewResponseV2(&v2.DiscoveryRequest{}, &testDiscoveryResponse),
	Requests: NewRequestsStore(),
}

func TestAddRequestAndFetch(t *testing.T) {
	mockScope := stats.NewMockScope("")
	cache, err := NewCache(1, testOnEvict, time.Second*60, log.MockLogger, mockScope)
	assert.NoError(t, err)

	resource, err := cache.Fetch(testKeyA)
	countersSnapshot := mockScope.Snapshot().Counters()
	assert.EqualValues(
		t, 1, countersSnapshot[fmt.Sprintf("cache.fetch.attempt+key=%v", testKeyA)].Value())
	assert.EqualValues(
		t, 1, countersSnapshot[fmt.Sprintf("cache.fetch.miss+key=%v", testKeyA)].Value())
	assert.EqualError(t, err, "no value found for key: key_A")
	assert.Nil(t, resource)

	err = cache.AddRequest(testKeyA, transport.NewRequestV2(&testRequestA))
	assert.NoError(t, err)
	countersSnapshot = mockScope.Snapshot().Counters()
	assert.EqualValues(
		t, 1, countersSnapshot[fmt.Sprintf("cache.add_request.attempt+key=%v", testKeyA)].Value())
	assert.EqualValues(
		t, 1, countersSnapshot[fmt.Sprintf("cache.add_request.success+key=%v", testKeyA)].Value())

	resource, err = cache.Fetch(testKeyA)
	assert.NoError(t, err)
	assert.Nil(t, resource.Resp)
	countersSnapshot = mockScope.Snapshot().Counters()
	assert.EqualValues(
		t, 2, countersSnapshot[fmt.Sprintf("cache.fetch.attempt+key=%v", testKeyA)].Value())
	assert.EqualValues(
		t, 1, countersSnapshot[fmt.Sprintf("cache.fetch.miss+key=%v", testKeyA)].Value())
}

func TestSetResponseAndFetch(t *testing.T) {
	cache, err := NewCache(1, testOnEvict, time.Second*60, log.MockLogger, stats.NewMockScope("cache"))
	assert.NoError(t, err)

	// Simulate cache miss and setting of new response.
	resource, err := cache.Fetch(testKeyA)
	assert.EqualError(t, err, "no value found for key: key_A")
	assert.Nil(t, resource)

	m, err := cache.SetResponse(testKeyA, testResource.Resp)
	assert.NoError(t, err)
	assert.Equal(t, 0, getLength(m))

	resource, err = cache.Fetch(testKeyA)
	assert.NoError(t, err)
	assert.Equal(t, &testDiscoveryResponse, resource.Resp.Get().V2)
}

func TestAddRequestAndSetResponse(t *testing.T) {
	cache, err := NewCache(2, testOnEvict, time.Second*60, log.MockLogger, stats.NewMockScope("cache"))
	assert.NoError(t, err)

	reqA := transport.NewRequestV2(&testRequestA)
	err = cache.AddRequest(testKeyA, reqA)
	assert.NoError(t, err)

	reqB := transport.NewRequestV2(&testRequestB)
	err = cache.AddRequest(testKeyA, reqB)
	assert.NoError(t, err)

	requests, err := cache.SetResponse(testKeyA, testResource.Resp)
	assert.NoError(t, err)
	assert.Equal(t, 2, getLength(requests))
	ok := requests.get(reqA)
	assert.True(t, ok)
	ok = requests.get(reqB)
	assert.True(t, ok)

	resource, err := cache.Fetch(testKeyA)
	assert.NoError(t, err)
	assert.Equal(t, &testDiscoveryResponse, resource.Resp.Get().V2)
}

func TestMaxEntries(t *testing.T) {
	cache, err := NewCache(1, testOnEvict, time.Second*60, log.MockLogger, stats.NewMockScope("cache"))
	assert.NoError(t, err)

	_, err = cache.SetResponse(testKeyA, testResource.Resp)
	assert.NoError(t, err)

	resource, err := cache.Fetch(testKeyA)
	assert.NoError(t, err)
	assert.Equal(t, &testDiscoveryResponse, resource.Resp.Get().V2)

	assert.PanicsWithValue(t, panicValues{
		key:    testKeyA,
		reason: "testOnEvict called",
	}, func() {
		err = cache.AddRequest(testKeyB, transport.NewRequestV2(&testRequestB))
		assert.NoError(t, err)
	})

	resource, err = cache.Fetch(testKeyA)
	assert.EqualError(t, err, "no value found for key: key_A")
	assert.Nil(t, resource)

	resource, err = cache.Fetch(testKeyB)
	assert.NoError(t, err)
	assert.Nil(t, resource.Resp)
}

func TestTTL_Enabled(t *testing.T) {
	cache, err := NewCache(1, testOnEvict, time.Millisecond*10, log.MockLogger, stats.NewMockScope("cache"))
	assert.NoError(t, err)

	_, err = cache.SetResponse(testKeyA, testResource.Resp)
	assert.NoError(t, err)

	resource, err := cache.Fetch(testKeyA)
	assert.NoError(t, err)
	assert.Equal(t, &testDiscoveryResponse, resource.Resp.Get().V2)

	time.Sleep(time.Millisecond * 10)
	assert.PanicsWithValue(t, panicValues{
		key:    testKeyA,
		reason: "testOnEvict called",
	}, func() {
		resource, err = cache.Fetch(testKeyA)
		assert.NoError(t, err)
		assert.Nil(t, resource)
	})

	resource, err = cache.Fetch(testKeyA)
	assert.EqualError(t, err, "no value found for key: key_A")
	assert.Nil(t, resource)
}

func TestTTL_Disabled(t *testing.T) {
	gomega.RegisterTestingT(t)
	cache, err := NewCache(1, testOnEvict, 0, log.MockLogger, stats.NewMockScope("cache"))
	assert.NoError(t, err)

	_, err = cache.SetResponse(testKeyA, testResource.Resp)
	assert.NoError(t, err)

	resource, err := cache.Fetch(testKeyA)
	assert.NoError(t, err)
	assert.Equal(t, &testDiscoveryResponse, resource.Resp.Get().V2)

	gomega.Consistently(func() (*Resource, error) {
		return cache.Fetch(testKeyA)
	}).Should(gomega.Equal(&testResource))
}

func TestTTL_Negative(t *testing.T) {
	cache, err := NewCache(1, testOnEvict, -1, log.MockLogger, stats.NewMockScope("cache"))
	assert.EqualError(t, err, "ttl must be nonnegative but was set to -1ns")
	assert.Nil(t, cache)
}

func TestIsExpired(t *testing.T) {
	var resource Resource

	// The expiration time is 0, meaning TTL is disabled, so the resource is not considered expired.
	resource.ExpirationTime = time.Time{}
	assert.False(t, resource.isExpired(time.Now()))

	resource.ExpirationTime = time.Now()
	assert.False(t, resource.isExpired(time.Time{}))

	resource.ExpirationTime = time.Now()
	assert.True(t, resource.isExpired(resource.ExpirationTime.Add(1)))
}

func TestGetExpirationTime(t *testing.T) {
	var c cache

	c.ttl = 0
	assert.Equal(t, time.Time{}, c.getExpirationTime(time.Now()))

	c.ttl = time.Second
	currentTime := time.Date(0, 0, 0, 0, 0, 1, 0, time.UTC)
	expirationTime := time.Date(0, 0, 0, 0, 0, 2, 0, time.UTC)
	assert.Equal(t, expirationTime, c.getExpirationTime(currentTime))
}

func TestDeleteRequest(t *testing.T) {
	cache, err := NewCache(1, testOnEvict, time.Second*60, log.MockLogger, stats.NewMockScope("cache"))
	assert.NoError(t, err)

	reqA := transport.NewRequestV2(&testRequestA)
	err = cache.AddRequest(testKeyA, reqA)
	assert.NoError(t, err)

	err = cache.AddRequest(testKeyA, reqA)
	assert.NoError(t, err)

	err = cache.DeleteRequest(testKeyA, reqA)
	assert.NoError(t, err)

	requests, err := cache.SetResponse(testKeyA, testResource.Resp)
	assert.NoError(t, err)
	assert.Equal(t, 0, getLength(requests))

	err = cache.DeleteRequest(testKeyB, transport.NewRequestV2(&testRequestB))
	assert.NoError(t, err)
}

<<<<<<< HEAD
func TestDeleteKey(t *testing.T) {
	cache, err := NewCache(1, testOnEvict, time.Second*60, log.MockLogger, stats.NewMockScope("cache"))
	assert.NoError(t, err)

	reqA := transport.NewRequestV2(&testRequestA)
	err = cache.AddRequest(testKeyA, reqA)
	assert.NoError(t, err)

	res, err := cache.Fetch(testKeyA)
	assert.NoError(t, err)
	assert.NotNil(t, res)

	assert.PanicsWithValue(t, panicValues{
		key:    testKeyA,
		reason: "testOnEvict called",
	}, func() {
		err = cache.DeleteKey(testKeyA)
		assert.NoError(t, err)
	})

	res, err = cache.Fetch(testKeyA)
	assert.Error(t, err)
	assert.Nil(t, res)
=======
func getLength(m *RequestsStore) int {
	count := 0
	m.ForEach(func(transport.Request) { count++ })
	return count
>>>>>>> 04d65323
}<|MERGE_RESOLUTION|>--- conflicted
+++ resolved
@@ -278,7 +278,6 @@
 	assert.NoError(t, err)
 }
 
-<<<<<<< HEAD
 func TestDeleteKey(t *testing.T) {
 	cache, err := NewCache(1, testOnEvict, time.Second*60, log.MockLogger, stats.NewMockScope("cache"))
 	assert.NoError(t, err)
@@ -302,10 +301,10 @@
 	res, err = cache.Fetch(testKeyA)
 	assert.Error(t, err)
 	assert.Nil(t, res)
-=======
+}
+
 func getLength(m *RequestsStore) int {
 	count := 0
 	m.ForEach(func(transport.Request) { count++ })
 	return count
->>>>>>> 04d65323
 }
--- conflicted
+++ resolved
@@ -348,17 +348,10 @@
 
 // fanout pushes the response to the response channels of all open downstream
 // watchers in parallel.
-<<<<<<< HEAD
-func (o *orchestrator) fanout(resp transport.Response, requests map[transport.Request]bool, aggregatedKey string) {
-	start := time.Now()
-	var wg sync.WaitGroup
-	for request := range requests {
-=======
 func (o *orchestrator) fanout(resp transport.Response, watchers *cache.RequestsStore, aggregatedKey string) {
 	start := time.Now()
 	var wg sync.WaitGroup
 	watchers.ForEach(func(key transport.Request) {
->>>>>>> 04d65323
 		wg.Add(1)
 		go func(req transport.Request) {
 			defer wg.Done()
@@ -384,14 +377,9 @@
 				).Debug(context.Background(), "response sent")
 				metrics.OrchestratorWatchSubscope(o.scope, aggregatedKey).Counter(metrics.OrchestratorWatchFanouts).Inc(1)
 			}
-<<<<<<< HEAD
-		}(request)
-	}
-=======
 		}(key)
 	})
 
->>>>>>> 04d65323
 	o.scope.Timer(metrics.TimerFanoutTime).Record(time.Since(start))
 	// Wait for all fanouts to complete.
 	wg.Wait()

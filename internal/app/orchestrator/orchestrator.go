// Package orchestrator is responsible for instrumenting inbound xDS client
// requests to the correct aggregated key, forwarding a representative request
// to the upstream origin server, and managing the lifecycle of downstream and
// upstream connections and associates streams. It implements
// go-control-plane's Cache interface in order to receive xDS-based requests,
// send responses, and handle gRPC streams.
package orchestrator

import (
	"context"
	"strings"
	"sync"

	bootstrapv1 "github.com/envoyproxy/xds-relay/pkg/api/bootstrap/v1"
	"github.com/golang/protobuf/ptypes"
	"github.com/uber-go/tally"

	"github.com/envoyproxy/xds-relay/internal/app/cache"
	"github.com/envoyproxy/xds-relay/internal/app/mapper"
	"github.com/envoyproxy/xds-relay/internal/app/metrics"
	"github.com/envoyproxy/xds-relay/internal/app/transport"
	"github.com/envoyproxy/xds-relay/internal/app/upstream"
	"github.com/envoyproxy/xds-relay/internal/pkg/log"
)

const (
	component = "orchestrator"
)

// Orchestrator has the following responsibilities:
//
// 1. Aggregates similar requests abiding by the aggregated keyer
//    configurations.
// 2. Maintains long lived streams with the upstream origin server for each
//    representative discovery request.
// 3. Maintains long lived streams with each downstream xDS client using
//    go-control-plane's CreateWatch function.
// 4. When new responses are available upstream, orchestrator relays and fans
//    out the response back on the streams associated with the xDS clients.
// 5. Updates the xds-relay cache with the latest state of the world.
//
// Orchestrator will be using go-control-plane's gRPC server implementation to
// maintain the fanout to downstream clients. go-control-plane keeps an open
// connection with each downstream xDS client. When orchestrator receives an
// upstream response from the forwarded sample request (via a long lived
// channel), Orchestrator will cache the response, and fanout to the
// downstreams by supplying responses to the individual channels corresponding
// to each downstream connection (watcher). See the CreateWatch function for
// more details.
type Orchestrator interface {
	// This is called by the main shutdown handler and tests to clean up
	// open channels.
	shutdown(ctx context.Context)

	GetReadOnlyCache() cache.ReadOnlyCache

	GetDownstreamAggregatedKeys() (map[string]bool, error)

<<<<<<< HEAD
	CreateWatch(transport.Request) (transport.Watch, func())

	ClearCacheEntries(keys []string) []error
=======
	CreateWatch(transport.Request, transport.Watch) func()
>>>>>>> c81053c5
}

type orchestrator struct {
	mapper         mapper.Mapper
	cache          cache.Cache
	upstreamClient upstream.Client

	logger log.Logger
	scope  tally.Scope

	downstreamResponseMap downstreamResponseMap
	upstreamResponseMap   upstreamResponseMap
}

// New instantiates the mapper, cache, upstream client components necessary for
// the orchestrator to operate and returns an instance of the instantiated
// orchestrator.
func New(
	ctx context.Context,
	logger log.Logger,
	scope tally.Scope,
	mapper mapper.Mapper,
	upstreamClient upstream.Client,
	cacheConfig *bootstrapv1.Cache,
) Orchestrator {
	orchestrator := &orchestrator{
		logger:                logger.Named(component),
		scope:                 scope.SubScope(metrics.ScopeOrchestrator),
		mapper:                mapper,
		upstreamClient:        upstreamClient,
		downstreamResponseMap: newDownstreamResponseMap(),
		upstreamResponseMap:   newUpstreamResponseMap(),
	}

	// Initialize cache.
	ttl, err := ptypes.Duration(cacheConfig.Ttl)
	if err != nil {
		orchestrator.logger.With("error", err).Panic(ctx, "failed to convert ttl from durationpb.Duration to time.Duration")
	}
	cache, err := cache.NewCache(
		int(cacheConfig.MaxEntries),
		orchestrator.onCacheEvicted,
		ttl,
		logger,
		scope,
	)
	if err != nil {
		orchestrator.logger.With("error", err).Panic(ctx, "failed to initialize cache")
	}
	orchestrator.cache = cache

	go orchestrator.shutdown(ctx)

	return orchestrator
}

// CreateWatch is managed by the underlying go-control-plane gRPC server.
//
// Orchestrator will populate the response channel with the corresponding
// responses once new resources are available upstream.
//
// If the channel is closed prior to cancellation of the watch, an
// unrecoverable error has occurred in the producer, and the consumer should
// close the corresponding stream.
//
// Cancel is an optional function to release resources in the producer. If
// provided, the consumer may call this function multiple times.
func (o *orchestrator) CreateWatch(req transport.Request, w transport.Watch) func() {
	ctx := context.Background()

	// If this is the first time we're seeing the request from the
	// downstream client, initialize a channel to feed future responses.
	watch := o.downstreamResponseMap.createWatch(req, w)

	aggregatedKey, err := o.mapper.GetKey(req)
	if err != nil {
		// Can't map the request to an aggregated key. Log error and return.
		o.logger.With(
			"error", err,
			"request_type", req.GetTypeURL(),
			"node_id", req.GetNodeID(),
		).Error(ctx, "failed to map to aggregated key")
		metrics.OrchestratorUnaggregatedWatchErrorsSubscope(o.scope).Counter(metrics.ErrorUnaggregatedKey).Inc(1)

		// TODO (https://github.com/envoyproxy/xds-relay/issues/56)
		// Support unnaggregated keys.
		o.downstreamResponseMap.delete(req)
		return nil
	}

	o.logger.With(
		"node_id", req.GetNodeID(),
		"request_type", req.GetTypeURL(),
		"request_version", req.GetVersionInfo(),
		"nonce", req.GetResponseNonce(),
		"error", req.GetError(),
		"aggregated_key", aggregatedKey,
	).Debug(ctx, "creating watch")

	// Register the watch for future responses.
	err = o.cache.AddRequest(aggregatedKey, req)
	if err != nil {
		// If we fail to register the watch, we need to kill this stream by
		// closing the response channel.
		o.logger.With("error", err).With("aggregated_key", aggregatedKey).With(
			"request", req.GetRaw().V2).Error(ctx, "failed to add watch")
		metrics.OrchestratorWatchErrorsSubscope(o.scope, aggregatedKey).Counter(metrics.ErrorRegisterWatch).Inc(1)
		o.downstreamResponseMap.delete(req)
		return nil
	}
	metrics.OrchestratorWatchSubscope(o.scope, aggregatedKey).Counter(metrics.OrchestratorWatchCreated).Inc(1)

	// Log + stat to investigate NACK behavior
	if isNackRequest(req) {
		resourceString := ""
		if req.GetResourceNames() != nil {
			resourceString = strings.Join(req.GetResourceNames()[:], ",")
		}
		o.logger.With(
			"request_version", req.GetVersionInfo(),
			"resource_names", resourceString,
			"nonce", req.GetResponseNonce(),
			"request_type", req.GetTypeURL(),
			"error", req.GetError(),
			"aggregated_key", aggregatedKey,
		).Debug(ctx, "NACK request")
		metrics.OrchestratorWatchSubscope(o.scope, aggregatedKey).Counter(metrics.OrchestratorNackWatchCreated).Inc(1)
	}

	// Check if we have a cached response first.
	cached, err := o.cache.Fetch(aggregatedKey)
	if err != nil {
		// Log, and continue to propagate the response upstream.
		o.logger.With("error", err).With("aggregated_key", aggregatedKey).Warn(ctx, "failed to fetch aggregated key")
	}

	if cached != nil && cached.Resp != nil &&
		cached.Resp.GetPayloadVersion() != req.GetVersionInfo() &&
		req.GetError() == nil {
		// If we have a cached response and the version is different,
		// immediately push the result to the response channel.
		go func() {
			err := watch.Send(cached.Resp)
			if err != nil {
				// Sanity check that the channel isn't blocked. This shouldn't
				// ever happen since the channel is newly created. Regardless,
				// continue to create the watch.
				o.logger.With("aggregated_key", aggregatedKey, "error", err).Warn(context.Background(),
					"failed to push cached response")
				metrics.OrchestratorWatchErrorsSubscope(o.scope, aggregatedKey).Counter(metrics.ErrorChannelFull).Inc(1)
			} else {
				metrics.OrchestratorWatchSubscope(o.scope, aggregatedKey).Counter(metrics.OrchestratorWatchFanouts).Inc(1)
			}
		}()
	}

	// Check if we have a upstream stream open for this aggregated key. If not,
	// open a stream with the representative request.
	if !o.upstreamResponseMap.exists(aggregatedKey) {
		upstreamResponseChan, shutdown := o.upstreamClient.OpenStream(req, aggregatedKey)
		respChannel, upstreamOpenedPreviously := o.upstreamResponseMap.add(aggregatedKey, upstreamResponseChan)
		if upstreamOpenedPreviously {
			// A stream was opened previously due to a race between
			// concurrent downstreams for the same aggregated key, between
			// exists and add operations. In this event, simply close the
			// slower stream and return the existing one.
			shutdown()
		} else {
			// Spin up a go routine to watch for upstream responses.
			// One routine is opened per aggregate key.
			o.logger.With("aggregated_key", aggregatedKey).Debug(ctx, "watching upstream")
			go o.watchUpstream(ctx, aggregatedKey, respChannel.response, respChannel.done, shutdown)
		}
	}

	return o.onCancelWatch(aggregatedKey, req)
}

// GetReadOnlyCache returns the request/response cache with only read-only methods exposed.
func (o *orchestrator) GetReadOnlyCache() cache.ReadOnlyCache {
	return o.cache.GetReadOnlyCache()
}

// GetDownstreamAggregatedKeys returns the aggregated keys for all requests stored in the downstream response map.
func (o *orchestrator) GetDownstreamAggregatedKeys() (map[string]bool, error) {
	keys, err := o.downstreamResponseMap.getAggregatedKeys(&o.mapper)
	if err != nil {
		o.logger.With("error", err).Error(context.Background(), "Unable to get keys")
	}
	return keys, err
}

func (o *orchestrator) ClearCacheEntries(keys []string) []error {
	var errors []error
	for _, key := range keys {
		_, err := o.cache.DeleteKey(key)
		if err != nil {
			errors = append(errors, err)
		}
	}
	return errors
}

// watchUpstream is intended to be called in a go routine, to receive incoming
// responses, cache the response, and fan out to downstream clients or
// "watchers". There is a corresponding go routine for each aggregated key.
//
// This goroutine continually listens for upstream responses from the passed
// `responseChannel`. For each response, we will:
// - cache this latest response, replacing the previous stale response.
// - retrieve the downstream watchers from the cache for this `aggregated key`.
// - trigger the fanout process to downstream watchers by pushing to the
//   individual downstream response channels in separate go routines.
//
// Additionally this function tracks a `done` channel and a `shutdownUpstream`
// function. `done` is a channel that gets closed in two places:
// 1. when server shutdown is triggered. See the `shutdown` function in this
//    file for more information.
// 2. when cache TTL expires for this aggregated key. See the `onCacheEvicted`
//    function in this file for more information.
// When the `done` channel is closed, we call the `shutdownUpstream` callback
// function. This will signify to the upstream client that we no longer require
// responses from this stream because the downstream connections have been
// terminated. The upstream client will clean up the stream accordingly.
func (o *orchestrator) watchUpstream(
	ctx context.Context,
	aggregatedKey string,
	responseChannel <-chan transport.Response,
	done <-chan bool,
	shutdownUpstream func(),
) {
	for {
		select {
		case x, more := <-responseChannel:
			if !more {
				// A problem occurred fetching the response upstream, log retry.
				o.logger.With("aggregated_key", aggregatedKey).Error(ctx, "upstream error")
				metrics.OrchestratorWatchErrorsSubscope(o.scope, aggregatedKey).Counter(metrics.ErrorUpstreamFailure).Inc(1)

				// TODO implement retry/back-off logic on error scenario.
				// https://github.com/envoyproxy/xds-relay/issues/68
				f, err := o.cache.Fetch(aggregatedKey)
				if err == nil {
					o.onCacheEvicted(aggregatedKey, *f)
				}

				return
			}
			// Cache the response.
			_, err := o.cache.SetResponse(aggregatedKey, x)
			if err != nil {
				// TODO if set fails, we may need to retry upstream as well.
				// Currently the fallback is to rely on a future response, but
				// that probably isn't ideal.
				// https://github.com/envoyproxy/xds-relay/issues/70s
				//
				// If we fail to cache the new response, log and return the old one.
				o.logger.With("error", err).With("aggregated_key", aggregatedKey).
					Error(ctx, "Failed to cache the response")
			}

			// Get downstream watchers and fan out.
			// We retrieve from cache rather than directly fanning out the
			// newly received response because the cache does additional
			// resource serialization.
			cached, err := o.cache.Fetch(aggregatedKey)
			if err != nil {
				o.logger.With("error", err).With("aggregated_key", aggregatedKey).Error(ctx, "cache fetch failed")
				// Can't do anything because we don't know who the watchers
				// are. Drop the response.
			} else {
				if cached == nil || cached.Resp == nil {
					// If cache is empty, there is nothing to fan out.
					// Error. Sanity check. Shouldn't ever reach this since we
					// just set the response, but it's a rare scenario that can
					// happen if the cache TTL is set very short.
					o.logger.With("aggregated_key", aggregatedKey).Error(ctx, "attempted to fan out with no cached response")
					metrics.OrchestratorWatchErrorsSubscope(o.scope, aggregatedKey).Counter(metrics.ErrorCacheMiss).Inc(1)
				} else {
					// Goldenpath.
					o.logger.With(
						"aggregated_key", aggregatedKey,
						"response_type", cached.Resp.GetTypeURL(),
						"response_version", cached.Resp.GetPayloadVersion(),
					).Debug(ctx, "response fanout initiated")
					o.fanout(cached.Resp, cached.Requests, aggregatedKey)
				}
			}
		case <-done:
			// Exit when signaled that the stream has closed.
			o.logger.With("aggregated_key", aggregatedKey).Info(ctx, "shutting down upstream watch")
			shutdownUpstream()
			return
		}
	}
}

// fanout pushes the response to the response channels of all open downstream
// watchers in parallel.
func (o *orchestrator) fanout(resp transport.Response, watchers map[transport.Request]bool, aggregatedKey string) {
	var wg sync.WaitGroup
	for watch := range watchers {
		wg.Add(1)
		go func(watch transport.Request) {
			defer wg.Done()
			// TODO https://github.com/envoyproxy/xds-relay/issues/119
			if channel, ok := o.downstreamResponseMap.get(watch); ok {
				if err := channel.Send(resp); err != nil {
					// If the channel is blocked, we simply drop subsequent
					// requests and error. Alternative possibilities are
					// discussed here:
					// https://github.com/envoyproxy/xds-relay/pull/53#discussion_r420325553
					o.logger.With("aggregated_key", aggregatedKey).With("node_id", watch.GetNodeID()).
						Error(context.Background(), "channel blocked during fanout")
					metrics.OrchestratorWatchErrorsSubscope(o.scope, aggregatedKey).Counter(metrics.ErrorChannelFull).Inc(1)
					return
				}
				o.logger.With(
					"aggregated_key", aggregatedKey,
					"node_id", watch.GetNodeID(),
					"response_version", resp.GetPayloadVersion(),
					"response_type", resp.GetTypeURL(),
				).Debug(context.Background(), "response sent")
				metrics.OrchestratorWatchSubscope(o.scope, aggregatedKey).Counter(metrics.OrchestratorWatchFanouts).Inc(1)
			}
		}(watch)
	}
	// Wait for all fanouts to complete.
	wg.Wait()
}

// onCacheEvicted is called when the cache evicts a response due to TTL or
// other reasons. When this happens, we need to clean up open streams.
// We shut down both the downstream watchers and the upstream stream.
func (o *orchestrator) onCacheEvicted(key string, resource cache.Resource) {
	// TODO Potential for improvements here to handle the thundering herd
	// problem: https://github.com/envoyproxy/xds-relay/issues/71
	metrics.OrchestratorCacheEvictSubscope(o.scope, key).Counter(metrics.OrcheestratorCacheEvictCount).Inc(1)
	metrics.OrchestratorCacheEvictSubscope(o.scope, key).Counter(
		metrics.OrchestratorOnCacheEvictedRequestCount).Inc(int64(len(resource.Requests)))
	o.logger.With("aggregated_key", key).Debug(context.Background(), "cache eviction called")
	o.downstreamResponseMap.deleteAll(resource.Requests)
	o.upstreamResponseMap.delete(key)
}

// onCancelWatch cleans up the cached watch when called.
func (o *orchestrator) onCancelWatch(aggregatedKey string, req transport.Request) func() {
	return func() {
		o.downstreamResponseMap.delete(req)
		metrics.OrchestratorWatchSubscope(o.scope, aggregatedKey).Counter(metrics.OrchestratorWatchCanceled).Inc(1)
		if err := o.cache.DeleteRequest(aggregatedKey, req); err != nil {
			o.logger.With(
				"aggregated_key", aggregatedKey,
				"error", err,
			).Warn(context.Background(), "Failed to delete from cache")
		}
	}
}

// shutdown closes all upstream connections when ctx.Done is called.
func (o *orchestrator) shutdown(ctx context.Context) {
	<-ctx.Done()
	o.upstreamResponseMap.deleteAll()
}

func isNackRequest(req transport.Request) bool {
	return req.GetError() != nil
}<|MERGE_RESOLUTION|>--- conflicted
+++ resolved
@@ -56,13 +56,9 @@
 
 	GetDownstreamAggregatedKeys() (map[string]bool, error)
 
-<<<<<<< HEAD
-	CreateWatch(transport.Request) (transport.Watch, func())
-
 	ClearCacheEntries(keys []string) []error
-=======
+
 	CreateWatch(transport.Request, transport.Watch) func()
->>>>>>> c81053c5
 }
 
 type orchestrator struct {

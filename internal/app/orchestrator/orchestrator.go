--- conflicted
+++ resolved
@@ -9,11 +9,8 @@
 import (
 	"context"
 	"fmt"
-<<<<<<< HEAD
 	"net/http"
-=======
 	"sync"
->>>>>>> c5ea288b
 	"time"
 
 	bootstrapv1 "github.com/envoyproxy/xds-relay/pkg/api/bootstrap/v1"
@@ -102,18 +99,15 @@
 		orchestrator.logger.With("error", err).Panic(ctx, "failed to initialize cache")
 	}
 	orchestrator.cache = cache
-<<<<<<< HEAD
 	http.HandleFunc("/cache/", orchestrator.CacheDumpHandler)
-=======
 
 	go orchestrator.shutdown(ctx)
 
->>>>>>> c5ea288b
 	return orchestrator
 }
 
 // TODO(lisalu): Implement below API.
-func (c *orchestrator) CacheDumpHandler(w http.ResponseWriter, r *http.Request) {
+func (o *orchestrator) CacheDumpHandler(w http.ResponseWriter, r *http.Request) {
 	w.WriteHeader(http.StatusOK)
 }
 

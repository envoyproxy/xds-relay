// Package orchestrator is responsible for instrumenting inbound xDS client
// requests to the correct aggregated key, forwarding a representative request
// to the upstream origin server, and managing the lifecycle of downstream and
// upstream connections and associates streams. It implements
// go-control-plane's Cache interface in order to receive xDS-based requests,
// send responses, and handle gRPC streams.
package orchestrator

import (
	"context"
	"strings"
	"sync"

	bootstrapv1 "github.com/envoyproxy/xds-relay/pkg/api/bootstrap/v1"
	"github.com/golang/protobuf/ptypes"
	"github.com/uber-go/tally"

	"github.com/envoyproxy/xds-relay/internal/app/cache"
	"github.com/envoyproxy/xds-relay/internal/app/mapper"
	"github.com/envoyproxy/xds-relay/internal/app/metrics"
	"github.com/envoyproxy/xds-relay/internal/app/transport"
	"github.com/envoyproxy/xds-relay/internal/app/upstream"
	"github.com/envoyproxy/xds-relay/internal/pkg/log"
)

const (
	component = "orchestrator"
)

// Orchestrator has the following responsibilities:
//
// 1. Aggregates similar requests abiding by the aggregated keyer
//    configurations.
// 2. Maintains long lived streams with the upstream origin server for each
//    representative discovery request.
// 3. Maintains long lived streams with each downstream xDS client using
//    go-control-plane's CreateWatch function.
// 4. When new responses are available upstream, orchestrator relays and fans
//    out the response back on the streams associated with the xDS clients.
// 5. Updates the xds-relay cache with the latest state of the world.
//
// Orchestrator will be using go-control-plane's gRPC server implementation to
// maintain the fanout to downstream clients. go-control-plane keeps an open
// connection with each downstream xDS client. When orchestrator receives an
// upstream response from the forwarded sample request (via a long lived
// channel), Orchestrator will cache the response, and fanout to the
// downstreams by supplying responses to the individual channels corresponding
// to each downstream connection (watcher). See the CreateWatch function for
// more details.
type Orchestrator interface {
	// This is called by the main shutdown handler and tests to clean up
	// open channels.
	shutdown(ctx context.Context)

	GetReadOnlyCache() cache.ReadOnlyCache

	GetDownstreamAggregatedKeys() (map[string]bool, error)

<<<<<<< HEAD
	ClearCacheEntries(keys []string) []error

	CreateWatch(transport.Request, transport.Watch) func()
=======
	CreateWatch(transport.Request) (transport.Watch, func())
>>>>>>> ffcc9353
}

type orchestrator struct {
	mapper         mapper.Mapper
	cache          cache.Cache
	upstreamClient upstream.Client

	logger log.Logger
	scope  tally.Scope

	downstreamResponseMap downstreamResponseMap
	upstreamResponseMap   upstreamResponseMap
}

// New instantiates the mapper, cache, upstream client components necessary for
// the orchestrator to operate and returns an instance of the instantiated
// orchestrator.
func New(
	ctx context.Context,
	logger log.Logger,
	scope tally.Scope,
	mapper mapper.Mapper,
	upstreamClient upstream.Client,
	cacheConfig *bootstrapv1.Cache,
) Orchestrator {
	orchestrator := &orchestrator{
		logger:                logger.Named(component),
		scope:                 scope.SubScope(metrics.ScopeOrchestrator),
		mapper:                mapper,
		upstreamClient:        upstreamClient,
		downstreamResponseMap: newDownstreamResponseMap(),
		upstreamResponseMap:   newUpstreamResponseMap(),
	}

	// Initialize cache.
	ttl, err := ptypes.Duration(cacheConfig.Ttl)
	if err != nil {
		orchestrator.logger.With("error", err).Panic(ctx, "failed to convert ttl from durationpb.Duration to time.Duration")
	}
	cache, err := cache.NewCache(
		int(cacheConfig.MaxEntries),
		orchestrator.onCacheEvicted,
		ttl,
		logger,
		scope,
	)
	if err != nil {
		orchestrator.logger.With("error", err).Panic(ctx, "failed to initialize cache")
	}
	orchestrator.cache = cache

	go orchestrator.shutdown(ctx)

	return orchestrator
}

// CreateWatch is managed by the underlying go-control-plane gRPC server.
//
// Orchestrator will populate the response channel with the corresponding
// responses once new resources are available upstream.
//
// If the channel is closed prior to cancellation of the watch, an
// unrecoverable error has occurred in the producer, and the consumer should
// close the corresponding stream.
//
// Cancel is an optional function to release resources in the producer. If
// provided, the consumer may call this function multiple times.
func (o *orchestrator) CreateWatch(req transport.Request) (transport.Watch, func()) {
	ctx := context.Background()

	// If this is the first time we're seeing the request from the
	// downstream client, initialize a channel to feed future responses.
	watch := o.downstreamResponseMap.createWatch(req)

	aggregatedKey, err := o.mapper.GetKey(req)
	if err != nil {
		// Can't map the request to an aggregated key. Log error and return.
		o.logger.With(
			"error", err,
			"request_type", req.GetTypeURL(),
			"node_id", req.GetNodeID(),
		).Error(ctx, "failed to map to aggregated key")
		metrics.OrchestratorUnaggregatedWatchErrorsSubscope(o.scope).Counter(metrics.ErrorUnaggregatedKey).Inc(1)

		// TODO (https://github.com/envoyproxy/xds-relay/issues/56)
		// Support unnaggregated keys.
		return o.downstreamResponseMap.delete(req), nil
	}

	o.logger.With(
		"node_id", req.GetNodeID(),
		"request_type", req.GetTypeURL(),
		"request_version", req.GetVersionInfo(),
		"nonce", req.GetResponseNonce(),
		"error", req.GetError(),
		"aggregated_key", aggregatedKey,
	).Debug(ctx, "creating watch")

	// Register the watch for future responses.
	err = o.cache.AddRequest(aggregatedKey, req)
	if err != nil {
		// If we fail to register the watch, we need to kill this stream by
		// closing the response channel.
		o.logger.With("error", err).With("aggregated_key", aggregatedKey).With(
			"request", req.GetRaw().V2).Error(ctx, "failed to add watch")
		metrics.OrchestratorWatchErrorsSubscope(o.scope, aggregatedKey).Counter(metrics.ErrorRegisterWatch).Inc(1)
		return o.downstreamResponseMap.delete(req), nil
	}
	metrics.OrchestratorWatchSubscope(o.scope, aggregatedKey).Counter(metrics.OrchestratorWatchCreated).Inc(1)

	// Log + stat to investigate NACK behavior
	if isNackRequest(req) {
		resourceString := ""
		if req.GetResourceNames() != nil {
			resourceString = strings.Join(req.GetResourceNames()[:], ",")
		}
		o.logger.With(
			"request_version", req.GetVersionInfo(),
			"resource_names", resourceString,
			"nonce", req.GetResponseNonce(),
			"request_type", req.GetTypeURL(),
			"error", req.GetError(),
			"aggregated_key", aggregatedKey,
		).Debug(ctx, "NACK request")
		metrics.OrchestratorWatchSubscope(o.scope, aggregatedKey).Counter(metrics.OrchestratorNackWatchCreated).Inc(1)
	}

	// Check if we have a cached response first.
	cached, err := o.cache.Fetch(aggregatedKey)
	if err != nil {
		// Log, and continue to propagate the response upstream.
		o.logger.With("error", err).With("aggregated_key", aggregatedKey).Warn(ctx, "failed to fetch aggregated key")
	}

	if cached != nil && cached.Resp != nil &&
		cached.Resp.GetPayloadVersion() != req.GetVersionInfo() &&
		req.GetError() == nil {
		// If we have a cached response and the version is different,
		// immediately push the result to the response channel.
		go func() {
			err := watch.Send(cached.Resp)
			if err != nil {
				// Sanity check that the channel isn't blocked. This shouldn't
				// ever happen since the channel is newly created. Regardless,
				// continue to create the watch.
				o.logger.With("aggregated_key", aggregatedKey, "error", err).Warn(context.Background(),
					"failed to push cached response")
				metrics.OrchestratorWatchErrorsSubscope(o.scope, aggregatedKey).Counter(metrics.ErrorChannelFull).Inc(1)
			} else {
				metrics.OrchestratorWatchSubscope(o.scope, aggregatedKey).Counter(metrics.OrchestratorWatchFanouts).Inc(1)
			}
		}()
	}

	// Check if we have a upstream stream open for this aggregated key. If not,
	// open a stream with the representative request.
	if !o.upstreamResponseMap.exists(aggregatedKey) {
		upstreamResponseChan, shutdown := o.upstreamClient.OpenStream(req, aggregatedKey)
		respChannel, upstreamOpenedPreviously := o.upstreamResponseMap.add(aggregatedKey, upstreamResponseChan)
		if upstreamOpenedPreviously {
			// A stream was opened previously due to a race between
			// concurrent downstreams for the same aggregated key, between
			// exists and add operations. In this event, simply close the
			// slower stream and return the existing one.
			shutdown()
		} else {
			// Spin up a go routine to watch for upstream responses.
			// One routine is opened per aggregate key.
			o.logger.With("aggregated_key", aggregatedKey).Debug(ctx, "watching upstream")
			go o.watchUpstream(ctx, aggregatedKey, respChannel.response, respChannel.done, shutdown)
		}
	}

	return watch, o.onCancelWatch(aggregatedKey, req)
}

// GetReadOnlyCache returns the request/response cache with only read-only methods exposed.
func (o *orchestrator) GetReadOnlyCache() cache.ReadOnlyCache {
	return o.cache.GetReadOnlyCache()
}

// GetDownstreamAggregatedKeys returns the aggregated keys for all requests stored in the downstream response map.
func (o *orchestrator) GetDownstreamAggregatedKeys() (map[string]bool, error) {
	keys, err := o.downstreamResponseMap.getAggregatedKeys(&o.mapper)
	if err != nil {
		o.logger.With("error", err).Error(context.Background(), "Unable to get keys")
	}
	return keys, err
}

func (o *orchestrator) ClearCacheEntries(keys []string) []error {
	var errors []error
	for _, key := range keys {
		_, err := o.cache.DeleteKey(key)
		if err != nil {
			errors = append(errors, err)
		}
	}
	return errors
}

// watchUpstream is intended to be called in a go routine, to receive incoming
// responses, cache the response, and fan out to downstream clients or
// "watchers". There is a corresponding go routine for each aggregated key.
//
// This goroutine continually listens for upstream responses from the passed
// `responseChannel`. For each response, we will:
// - cache this latest response, replacing the previous stale response.
// - retrieve the downstream watchers from the cache for this `aggregated key`.
// - trigger the fanout process to downstream watchers by pushing to the
//   individual downstream response channels in separate go routines.
//
// Additionally this function tracks a `done` channel and a `shutdownUpstream`
// function. `done` is a channel that gets closed in two places:
// 1. when server shutdown is triggered. See the `shutdown` function in this
//    file for more information.
// 2. when cache TTL expires for this aggregated key. See the `onCacheEvicted`
//    function in this file for more information.
// When the `done` channel is closed, we call the `shutdownUpstream` callback
// function. This will signify to the upstream client that we no longer require
// responses from this stream because the downstream connections have been
// terminated. The upstream client will clean up the stream accordingly.
func (o *orchestrator) watchUpstream(
	ctx context.Context,
	aggregatedKey string,
	responseChannel <-chan transport.Response,
	done <-chan bool,
	shutdownUpstream func(),
) {
	for {
		select {
		case x, more := <-responseChannel:
			if !more {
				// A problem occurred fetching the response upstream, log retry.
				o.logger.With("aggregated_key", aggregatedKey).Error(ctx, "upstream error")
				metrics.OrchestratorWatchErrorsSubscope(o.scope, aggregatedKey).Counter(metrics.ErrorUpstreamFailure).Inc(1)

				// TODO implement retry/back-off logic on error scenario.
				// https://github.com/envoyproxy/xds-relay/issues/68
				f, err := o.cache.Fetch(aggregatedKey)
				if err == nil {
					o.onCacheEvicted(aggregatedKey, *f)
				}

				return
			}
			// Cache the response.
			_, err := o.cache.SetResponse(aggregatedKey, x)
			if err != nil {
				// TODO if set fails, we may need to retry upstream as well.
				// Currently the fallback is to rely on a future response, but
				// that probably isn't ideal.
				// https://github.com/envoyproxy/xds-relay/issues/70s
				//
				// If we fail to cache the new response, log and return the old one.
				o.logger.With("error", err).With("aggregated_key", aggregatedKey).
					Error(ctx, "Failed to cache the response")
			}

			// Get downstream watchers and fan out.
			// We retrieve from cache rather than directly fanning out the
			// newly received response because the cache does additional
			// resource serialization.
			cached, err := o.cache.Fetch(aggregatedKey)
			if err != nil {
				o.logger.With("error", err).With("aggregated_key", aggregatedKey).Error(ctx, "cache fetch failed")
				// Can't do anything because we don't know who the watchers
				// are. Drop the response.
			} else {
				if cached == nil || cached.Resp == nil {
					// If cache is empty, there is nothing to fan out.
					// Error. Sanity check. Shouldn't ever reach this since we
					// just set the response, but it's a rare scenario that can
					// happen if the cache TTL is set very short.
					o.logger.With("aggregated_key", aggregatedKey).Error(ctx, "attempted to fan out with no cached response")
					metrics.OrchestratorWatchErrorsSubscope(o.scope, aggregatedKey).Counter(metrics.ErrorCacheMiss).Inc(1)
				} else {
					// Goldenpath.
					o.logger.With(
						"aggregated_key", aggregatedKey,
						"response_type", cached.Resp.GetTypeURL(),
						"response_version", cached.Resp.GetPayloadVersion(),
					).Debug(ctx, "response fanout initiated")
					o.fanout(cached.Resp, cached.Requests, aggregatedKey)
				}
			}
		case <-done:
			// Exit when signaled that the stream has closed.
			o.logger.With("aggregated_key", aggregatedKey).Info(ctx, "shutting down upstream watch")
			shutdownUpstream()
			return
		}
	}
}

// fanout pushes the response to the response channels of all open downstream
// watchers in parallel.
func (o *orchestrator) fanout(resp transport.Response, watchers map[transport.Request]bool, aggregatedKey string) {
	var wg sync.WaitGroup
	for watch := range watchers {
		wg.Add(1)
		go func(watch transport.Request) {
			defer wg.Done()
			// TODO https://github.com/envoyproxy/xds-relay/issues/119
			if channel, ok := o.downstreamResponseMap.get(watch); ok {
				if err := channel.Send(resp); err != nil {
					// If the channel is blocked, we simply drop subsequent
					// requests and error. Alternative possibilities are
					// discussed here:
					// https://github.com/envoyproxy/xds-relay/pull/53#discussion_r420325553
					o.logger.With("aggregated_key", aggregatedKey).With("node_id", watch.GetNodeID()).
						Error(context.Background(), "channel blocked during fanout")
					metrics.OrchestratorWatchErrorsSubscope(o.scope, aggregatedKey).Counter(metrics.ErrorChannelFull).Inc(1)
					return
				}
				o.logger.With(
					"aggregated_key", aggregatedKey,
					"node_id", watch.GetNodeID(),
					"response_version", resp.GetPayloadVersion(),
					"response_type", resp.GetTypeURL(),
				).Debug(context.Background(), "response sent")
				metrics.OrchestratorWatchSubscope(o.scope, aggregatedKey).Counter(metrics.OrchestratorWatchFanouts).Inc(1)
			}
		}(watch)
	}
	// Wait for all fanouts to complete.
	wg.Wait()
}

// onCacheEvicted is called when the cache evicts a response due to TTL or
// other reasons. When this happens, we need to clean up open streams.
// We shut down both the downstream watchers and the upstream stream.
func (o *orchestrator) onCacheEvicted(key string, resource cache.Resource) {
	// TODO Potential for improvements here to handle the thundering herd
	// problem: https://github.com/envoyproxy/xds-relay/issues/71
	metrics.OrchestratorCacheEvictSubscope(o.scope, key).Counter(metrics.OrcheestratorCacheEvictCount).Inc(1)
	metrics.OrchestratorCacheEvictSubscope(o.scope, key).Counter(
		metrics.OrchestratorOnCacheEvictedRequestCount).Inc(int64(len(resource.Requests)))
	o.logger.With("aggregated_key", key).Debug(context.Background(), "cache eviction called")
	o.downstreamResponseMap.deleteAll(resource.Requests)
	o.upstreamResponseMap.delete(key)
}

// onCancelWatch cleans up the cached watch when called.
func (o *orchestrator) onCancelWatch(aggregatedKey string, req transport.Request) func() {
	return func() {
		o.downstreamResponseMap.delete(req)
		metrics.OrchestratorWatchSubscope(o.scope, aggregatedKey).Counter(metrics.OrchestratorWatchCanceled).Inc(1)
		if err := o.cache.DeleteRequest(aggregatedKey, req); err != nil {
			o.logger.With(
				"aggregated_key", aggregatedKey,
				"error", err,
			).Warn(context.Background(), "Failed to delete from cache")
		}
	}
}

// shutdown closes all upstream connections when ctx.Done is called.
func (o *orchestrator) shutdown(ctx context.Context) {
	<-ctx.Done()
	o.upstreamResponseMap.deleteAll()
}

func isNackRequest(req transport.Request) bool {
	return req.GetError() != nil
}<|MERGE_RESOLUTION|>--- conflicted
+++ resolved
@@ -56,13 +56,9 @@
 
 	GetDownstreamAggregatedKeys() (map[string]bool, error)
 
-<<<<<<< HEAD
 	ClearCacheEntries(keys []string) []error
 
-	CreateWatch(transport.Request, transport.Watch) func()
-=======
 	CreateWatch(transport.Request) (transport.Watch, func())
->>>>>>> ffcc9353
 }
 
 type orchestrator struct {

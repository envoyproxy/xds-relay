package orchestrator

import (
	"context"
	"fmt"
	"testing"
	"time"

	v2 "github.com/envoyproxy/go-control-plane/envoy/api/v2"
	v2_core "github.com/envoyproxy/go-control-plane/envoy/api/v2/core"
	gcp "github.com/envoyproxy/go-control-plane/pkg/cache/v2"
	"github.com/envoyproxy/xds-relay/internal/app/cache"
	"github.com/envoyproxy/xds-relay/internal/app/mapper"
	"github.com/envoyproxy/xds-relay/internal/app/transport"
	"github.com/envoyproxy/xds-relay/internal/app/upstream"
	"github.com/envoyproxy/xds-relay/internal/pkg/log"
	"github.com/envoyproxy/xds-relay/internal/pkg/stats"
	"github.com/envoyproxy/xds-relay/internal/pkg/util/testutils"
	aggregationv1 "github.com/envoyproxy/xds-relay/pkg/api/aggregation/v1"
	bootstrapv1 "github.com/envoyproxy/xds-relay/pkg/api/bootstrap/v1"
	"github.com/golang/protobuf/ptypes/any"
	"github.com/golang/protobuf/ptypes/duration"
	"github.com/stretchr/testify/assert"
	"github.com/uber-go/tally"
	"go.uber.org/goleak"
	"google.golang.org/genproto/googleapis/rpc/status"
)

type mockSimpleUpstreamClient struct {
	responseChan <-chan transport.Response
}

func (m mockSimpleUpstreamClient) OpenStream(req transport.Request, key string) (<-chan transport.Response, func()) {
	return m.responseChan, func() {}
}

type mockMultiStreamUpstreamClient struct {
	ldsResponseChan <-chan transport.Response
	cdsResponseChan <-chan transport.Response

	t      *testing.T
	mapper mapper.Mapper
}

func (m mockMultiStreamUpstreamClient) OpenStream(
	req transport.Request, key string,
) (<-chan transport.Response, func()) {
	aggregatedKey, err := m.mapper.GetKey(req)
	assert.NoError(m.t, err)

	if aggregatedKey == "lds" {
		return m.ldsResponseChan, func() {}
	} else if aggregatedKey == "cds" {
		return m.cdsResponseChan, func() {}
	}

	m.t.Errorf("Unsupported aggregated key, %s", aggregatedKey)
	return nil, func() {}
}

func newMockOrchestrator(t *testing.T, mockScope tally.Scope, mapper mapper.Mapper,
	upstreamClient upstream.Client) *orchestrator {
	orchestrator := &orchestrator{
		logger:                log.MockLogger,
		scope:                 mockScope,
		mapper:                mapper,
		upstreamClient:        upstreamClient,
		downstreamResponseMap: newDownstreamResponseMap(),
		upstreamResponseMap:   newUpstreamResponseMap(),
	}

	cache, err := cache.NewCache(1000, orchestrator.onCacheEvicted, 10*time.Second, log.MockLogger, mockScope)
	assert.NoError(t, err)
	orchestrator.cache = cache

	return orchestrator
}

func assertEqualResponse(t *testing.T, got gcp.Response, expected *v2.DiscoveryResponse, req *gcp.Request) {
	gotDiscoveryResponse, err := got.GetDiscoveryResponse()
	assert.NoError(t, err)
	assert.Equal(t, expected, gotDiscoveryResponse)
	assert.Equal(t, req, got.GetRequest())
}

func TestMain(m *testing.M) {
	defer goleak.VerifyTestMain(m)
}

func TestNew(t *testing.T) {
	// Trivial test to ensure orchestrator instantiates.
	ctx, cancel := context.WithCancel(context.Background())
	upstreamClient := upstream.NewMock(
		context.Background(),
		upstream.CallOptions{},
		nil,
		nil,
		nil,
		nil,
		nil,
		func(m interface{}) error { return nil },
		stats.NewMockScope("mock"),
	)

	config := aggregationv1.KeyerConfiguration{
		Fragments: []*aggregationv1.KeyerConfiguration_Fragment{
			{
				Rules: []*aggregationv1.KeyerConfiguration_Fragment_Rule{},
			},
		},
	}
	requestMapper := mapper.New(&config, stats.NewMockScope(""))

	cacheConfig := bootstrapv1.Cache{
		Ttl: &duration.Duration{
			Seconds: 10,
		},
		MaxEntries: 10,
	}

	orchestrator := New(ctx, log.MockLogger, tally.NewTestScope("prefix",
		make(map[string]string)), requestMapper, upstreamClient, &cacheConfig)
	cancel()
	assert.NotNil(t, orchestrator)
}

func TestGoldenPath(t *testing.T) {
	upstreamResponseChannel := make(chan transport.Response)
	mapper := mapper.NewMock(t)
	mockScope := stats.NewMockScope("mock_orchestrator")
	orchestrator := newMockOrchestrator(
		t,
		mockScope,
		mapper,
		mockSimpleUpstreamClient{
			responseChan: upstreamResponseChannel,
		},
	)
	assert.NotNil(t, orchestrator)

	req := &gcp.Request{
		TypeUrl: "type.googleapis.com/envoy.api.v2.Listener",
	}
	ch := make(chan gcp.Response, 1)
	r := transport.NewRequestV2(req)
	aggregatedKey, err := mapper.GetKey(r)
	assert.NoError(t, err)

	cancelWatch := orchestrator.CreateWatch(r, transport.NewWatchV2(ch))
	countersSnapshot := mockScope.Snapshot().Counters()
	assert.EqualValues(
		t, 1, countersSnapshot[fmt.Sprintf("mock_orchestrator.watch.created+key=%v", aggregatedKey)].Value())
	assert.Equal(t, 1, len(orchestrator.downstreamResponseMap.watches))
	testutils.AssertSyncMapLen(t, 1, orchestrator.upstreamResponseMap.internal)
	orchestrator.upstreamResponseMap.internal.Range(func(key, val interface{}) bool {
		assert.Equal(t, "lds", key.(string))
		return true
	})

	resp := &v2.DiscoveryResponse{
		VersionInfo: "1",
		TypeUrl:     "type.googleapis.com/envoy.api.v2.Listener",
		Resources: []*any.Any{
			{
				Value: []byte("lds resource"),
			},
		},
	}
	upstreamResponseChannel <- transport.NewResponseV2(req, resp)

	gotResponse := <-ch
	assertEqualResponse(t, gotResponse, resp, req)

	ctx, cancel := context.WithCancel(context.Background())
	cancel()
	orchestrator.shutdown(ctx)
	testutils.AssertSyncMapLen(t, 0, orchestrator.upstreamResponseMap.internal)

	cancelWatch()

	countersSnapshot = mockScope.Snapshot().Counters()
	assert.EqualValues(
		t, 1, countersSnapshot[fmt.Sprintf("mock_orchestrator.watch.fanout+key=%v", aggregatedKey)].Value())
	assert.EqualValues(
		t, 1, countersSnapshot[fmt.Sprintf("mock_orchestrator.watch.canceled+key=%v", aggregatedKey)].Value())
	assert.Equal(t, 0, len(orchestrator.downstreamResponseMap.watches))
}

func TestUnaggregatedKey(t *testing.T) {
	upstreamResponseChannel := make(chan transport.Response)
	mapper := mapper.NewMock(t)
	mockScope := stats.NewMockScope("mock_orchestrator")
	orchestrator := newMockOrchestrator(
		t,
		mockScope,
		mapper,
		mockSimpleUpstreamClient{
			responseChan: upstreamResponseChannel,
		},
	)
	assert.NotNil(t, orchestrator)

	ch := make(chan gcp.Response, 1)
	req := transport.NewRequestV2(
		&gcp.Request{
			TypeUrl: "type.googleapis.com/envoy.api.v2.UnsupportedType",
		},
	)
	// assert this request will not map to an aggregated key.
	_, err := mapper.GetKey(req)
	assert.Error(t, err)

	_ = orchestrator.CreateWatch(req, transport.NewWatchV2(ch))
	assert.Equal(t, 0, len(orchestrator.downstreamResponseMap.watches))
	r, more := <-ch
	assert.Nil(t, r)
	assert.True(t, more)
}

func TestCachedResponse(t *testing.T) {
	upstreamResponseChannel := make(chan transport.Response)
	mapper := mapper.NewMock(t)
	mockScope := stats.NewMockScope("prefix")
	ctx, cancel := context.WithCancel(context.Background())
	defer cancel()
	orchestrator := newMockOrchestrator(
		t,
		mockScope,
		mapper,
		mockSimpleUpstreamClient{
			responseChan: upstreamResponseChannel,
		},
	)
	assert.NotNil(t, orchestrator)

	// Test scenario with different request and response versions.
	// Version is different, so we expect a response.
	req := &gcp.Request{
		VersionInfo: "0",
		TypeUrl:     "type.googleapis.com/envoy.api.v2.Listener",
	}

	mockResponse := &v2.DiscoveryResponse{
		VersionInfo: "1",
		TypeUrl:     "type.googleapis.com/envoy.api.v2.Listener",
		Resources: []*any.Any{
			{
				Value: []byte("lds resource"),
			},
		},
	}
<<<<<<< HEAD
=======
	watchers, err := orchestrator.cache.SetResponse(aggregatedKey, transport.NewResponseV2(&req, &mockResponse))
	assert.NoError(t, err)
	assert.Equal(t, 0, getLength(watchers))
>>>>>>> 04d65323

	ch := make(chan gcp.Response, 1)
	r := transport.NewRequestV2(req)
	cancelWatch1 := orchestrator.CreateWatch(r, transport.NewWatchV2(ch))
	assert.Len(t, orchestrator.downstreamResponseMap.watches, 1)
	testutils.AssertSyncMapLen(t, 1, orchestrator.upstreamResponseMap.internal)
	orchestrator.upstreamResponseMap.internal.Range(func(key, val interface{}) bool {
		assert.Equal(t, "lds", key.(string))
		return true
	})

	upstreamResponseChannel <- transport.NewResponseV2(req, mockResponse)
	gotResponse := <-ch
	assertEqualResponse(t, gotResponse, mockResponse, req)

	ch2 := make(chan gcp.Response, 1)
	cancelWatch2 := orchestrator.CreateWatch(transport.NewRequestV2(req), transport.NewWatchV2(ch2))
	assert.Nil(t, cancelWatch2)
	assert.Len(t, orchestrator.downstreamResponseMap.watches, 1)
	testutils.AssertSyncMapLen(t, 1, orchestrator.upstreamResponseMap.internal)
	orchestrator.upstreamResponseMap.internal.Range(func(key, val interface{}) bool {
		assert.Equal(t, "lds", key.(string))
		return true
	})

	gotResponse = <-ch2
	assertEqualResponse(t, gotResponse, mockResponse, req)
	testutils.AssertSyncMapLen(t, 1, orchestrator.upstreamResponseMap.internal)
	orchestrator.upstreamResponseMap.internal.Range(func(key, val interface{}) bool {
		assert.Contains(t, "lds", key.(string))
		return true
	})

	cancelWatch1()
	assert.Len(t, orchestrator.downstreamResponseMap.watches, 0)

	cancel()
	orchestrator.shutdown(ctx)
	testutils.AssertSyncMapLen(t, 0, orchestrator.upstreamResponseMap.internal)
}

func TestMultipleWatchersAndUpstreams(t *testing.T) {
	upstreamResponseChannelLDS := make(chan transport.Response)
	upstreamResponseChannelCDS := make(chan transport.Response)
	mapper := mapper.NewMock(t)
	mockScope := stats.NewMockScope("prefix")
	orchestrator := newMockOrchestrator(
		t,
		mockScope,
		mapper,
		mockMultiStreamUpstreamClient{
			ldsResponseChan: upstreamResponseChannelLDS,
			cdsResponseChan: upstreamResponseChannelCDS,
			mapper:          mapper,
			t:               t,
		},
	)
	assert.NotNil(t, orchestrator)

	req1 := &gcp.Request{
		TypeUrl: "type.googleapis.com/envoy.api.v2.Listener",
		Node: &v2_core.Node{
			Id: "req1",
		},
	}
	req2 := &gcp.Request{
		TypeUrl: "type.googleapis.com/envoy.api.v2.Listener",
		Node: &v2_core.Node{
			Id: "req2",
		},
	}
	req3 := &gcp.Request{
		TypeUrl: "type.googleapis.com/envoy.api.v2.Cluster",
		Node: &v2_core.Node{
			Id: "req3",
		},
	}

	respChannel1 := make(chan gcp.Response, 1)
	cancelWatch1 := orchestrator.CreateWatch(transport.NewRequestV2(req1), transport.NewWatchV2(respChannel1))
	assert.NotNil(t, respChannel1)

	respChannel2 := make(chan gcp.Response, 1)
	cancelWatch2 := orchestrator.CreateWatch(transport.NewRequestV2(req2), transport.NewWatchV2(respChannel2))
	assert.NotNil(t, respChannel2)

	respChannel3 := make(chan gcp.Response, 1)
	cancelWatch3 := orchestrator.CreateWatch(transport.NewRequestV2(req3), transport.NewWatchV2(respChannel3))
	assert.NotNil(t, respChannel3)

	upstreamResponseLDS := &v2.DiscoveryResponse{
		VersionInfo: "1",
		TypeUrl:     "type.googleapis.com/envoy.api.v2.Listener",
		Resources: []*any.Any{
			{
				Value: []byte("lds resource"),
			},
		},
	}
	upstreamResponseCDS := &v2.DiscoveryResponse{
		VersionInfo: "1",
		TypeUrl:     "type.googleapis.com/envoy.api.v2.Cluster",
		Resources: []*any.Any{
			{
				Value: []byte("cds resource"),
			},
		},
	}

	upstreamResponseChannelLDS <- transport.NewResponseV2(req1, upstreamResponseLDS)
	upstreamResponseChannelCDS <- transport.NewResponseV2(req3, upstreamResponseCDS)

	gotResponseFromChannel1 := <-respChannel1
	gotResponseFromChannel2 := <-respChannel2
	gotResponseFromChannel3 := <-respChannel3

	assert.Equal(t, 3, len(orchestrator.downstreamResponseMap.watches))
	testutils.AssertSyncMapLen(t, 2, orchestrator.upstreamResponseMap.internal)
	orchestrator.upstreamResponseMap.internal.Range(func(key, val interface{}) bool {
		assert.Contains(t, []string{"lds", "cds"}, key.(string))
		return true
	})

	assertEqualResponse(t, gotResponseFromChannel1, upstreamResponseLDS, req1)
	assertEqualResponse(t, gotResponseFromChannel2, upstreamResponseLDS, req1)
	assertEqualResponse(t, gotResponseFromChannel3, upstreamResponseCDS, req3)

	ctx, cancel := context.WithCancel(context.Background())
	cancel()
	orchestrator.shutdown(ctx)
	testutils.AssertSyncMapLen(t, 0, orchestrator.upstreamResponseMap.internal)

	cancelWatch1()
	cancelWatch2()
	cancelWatch3()
	assert.Equal(t, 0, len(orchestrator.downstreamResponseMap.watches))
}

func TestUpstreamFailure(t *testing.T) {
	upstreamResponseChannel := make(chan transport.Response)
	mapper := mapper.NewMock(t)
	mockScope := stats.NewMockScope("mock_orchestrator")
	ctx, cancel := context.WithCancel(context.Background())
	orchestrator := newMockOrchestrator(
		t,
		mockScope,
		mapper,
		mockSimpleUpstreamClient{
			responseChan: upstreamResponseChannel,
		},
	)
	assert.NotNil(t, orchestrator)

	req := gcp.Request{
		TypeUrl: "type.googleapis.com/envoy.api.v2.Listener",
	}
	aggregatedKey, err := mapper.GetKey(transport.NewRequestV2(&req))
	assert.NoError(t, err)

	respChannel := make(chan gcp.Response, 1)
	cancelWatch := orchestrator.CreateWatch(transport.NewRequestV2(&req), transport.NewWatchV2(respChannel))

	// close upstream channel. This happens when upstream client receives an error
	close(upstreamResponseChannel)

	r, more := <-respChannel
	assert.Nil(t, r)
	assert.True(t, more)

	cancel()
	orchestrator.shutdown(ctx)
	testutils.AssertSyncMapLen(t, 0, orchestrator.upstreamResponseMap.internal)

	cancelWatch()

	countersSnapshot := mockScope.Snapshot().Counters()
	assert.EqualValues(
		t, 1, countersSnapshot[fmt.Sprintf("mock_orchestrator.watch.errors.upstream+key=%v", aggregatedKey)].Value())
	assert.EqualValues(
		t, 1, countersSnapshot[fmt.Sprintf("mock_orchestrator.cache_evict.calls+key=%v", aggregatedKey)].Value())
	assert.EqualValues(
		t, 1, countersSnapshot[fmt.Sprintf("mock_orchestrator.cache_evict.requests_evicted+key=%v", aggregatedKey)].Value())
}

func TestNACKRequest(t *testing.T) {
	upstreamResponseChannel := make(chan transport.Response)
	mapper := mapper.NewMock(t)
	mockScope := stats.NewMockScope("mock_orchestrator")
	orchestrator := newMockOrchestrator(
		t,
		mockScope,
		mapper,
		mockSimpleUpstreamClient{
			responseChan: upstreamResponseChannel,
		},
	)
	assert.NotNil(t, orchestrator)

	// Test scenario of client sending NACK request
	req := gcp.Request{
		VersionInfo: "0",
		TypeUrl:     "type.googleapis.com/envoy.api.v2.Listener",
		ErrorDetail: &status.Status{
			Message: "test_error",
		},
	}

	aggregatedKey, err := mapper.GetKey(transport.NewRequestV2(&req))
	assert.NoError(t, err)
	mockResponse := v2.DiscoveryResponse{
		VersionInfo: "1",
		TypeUrl:     "type.googleapis.com/envoy.api.v2.Listener",
		Resources: []*any.Any{
			{
				Value: []byte("lds resource"),
			},
		},
	}
	watchers, err := orchestrator.cache.SetResponse(aggregatedKey, transport.NewResponseV2(&req, &mockResponse))
	assert.NoError(t, err)
	assert.Equal(t, 0, getLength(watchers))

	respChannel := make(chan gcp.Response, 1)
	cancelWatch := orchestrator.CreateWatch(transport.NewRequestV2(&req), transport.NewWatchV2(respChannel))
	assert.NotNil(t, respChannel)
	assert.Equal(t, 1, len(orchestrator.downstreamResponseMap.watches))
	testutils.AssertSyncMapLen(t, 1, orchestrator.upstreamResponseMap.internal)
	orchestrator.upstreamResponseMap.internal.Range(func(key, val interface{}) bool {
		assert.Equal(t, "lds", key.(string))
		return true
	})

	// Verify stat increments counter on NACK requests
	countersSnapshot := mockScope.Snapshot().Counters()
	assert.EqualValues(
		t, 1, countersSnapshot[fmt.Sprintf("mock_orchestrator.watch.created_nack+key=%v", aggregatedKey)].Value())

	// Verify that the presence of NACK in request doesn't send an immediate response
	select {
	case <-respChannel:
		assert.Fail(t, "Nack request should block until an update is available")
	default:
	}

	// Verify that an upstream update causes a response
	mockResponse.VersionInfo = "2"
	upstreamResponseChannel <- transport.NewResponseV2(&mockRequest, &mockResponse)

	gotResponse := <-respChannel
	version, err := gotResponse.GetVersion()
	assert.NoError(t, err)
	assert.Equal(t, "2", version)

	// If we pass this point, it's safe to assume the respChannel is empty,
	// otherwise the test would block and not complete.
	ctx, cancel := context.WithCancel(context.Background())
	cancel()
	orchestrator.shutdown(ctx)
	testutils.AssertSyncMapLen(t, 0, orchestrator.upstreamResponseMap.internal)

	assert.Equal(t, 1, len(orchestrator.downstreamResponseMap.watches))
	cancelWatch()
	assert.Equal(t, 0, len(orchestrator.downstreamResponseMap.watches))
}<|MERGE_RESOLUTION|>--- conflicted
+++ resolved
@@ -249,12 +249,6 @@
 			},
 		},
 	}
-<<<<<<< HEAD
-=======
-	watchers, err := orchestrator.cache.SetResponse(aggregatedKey, transport.NewResponseV2(&req, &mockResponse))
-	assert.NoError(t, err)
-	assert.Equal(t, 0, getLength(watchers))
->>>>>>> 04d65323
 
 	ch := make(chan gcp.Response, 1)
 	r := transport.NewRequestV2(req)

package orchestrator

import (
	"context"
	"testing"
	"time"

	"github.com/envoyproxy/xds-relay/internal/app/mapper/mock"

	v2 "github.com/envoyproxy/go-control-plane/envoy/api/v2"
	v2_core "github.com/envoyproxy/go-control-plane/envoy/api/v2/core"
	gcp "github.com/envoyproxy/go-control-plane/pkg/cache/v2"
	"github.com/envoyproxy/xds-relay/internal/app/cache"
	"github.com/envoyproxy/xds-relay/internal/app/mapper"
	"github.com/envoyproxy/xds-relay/internal/app/upstream"
	upstream_mock "github.com/envoyproxy/xds-relay/internal/app/upstream/mock"
	"github.com/envoyproxy/xds-relay/internal/pkg/log"
	"github.com/envoyproxy/xds-relay/internal/pkg/util/testutils"
	aggregationv1 "github.com/envoyproxy/xds-relay/pkg/api/aggregation/v1"
	bootstrapv1 "github.com/envoyproxy/xds-relay/pkg/api/bootstrap/v1"
<<<<<<< HEAD
	"github.com/golang/protobuf/ptypes/any"
	"github.com/golang/protobuf/ptypes/duration"
	"github.com/stretchr/testify/assert"
=======
	"github.com/uber-go/tally"
>>>>>>> 8a620fcf
)

func newMockOrchestrator(t *testing.T, mapper mapper.Mapper, upstreamClient upstream.Client) *orchestrator {
	orchestrator := &orchestrator{
		logger:                log.New("info"),
		mapper:                mapper,
		upstreamClient:        upstreamClient,
		downstreamResponseMap: newDownstreamResponseMap(),
		upstreamResponseMap:   newUpstreamResponseMap(),
	}

	cache, err := cache.NewCache(1000, orchestrator.onCacheEvicted, 10*time.Second)
	assert.NoError(t, err)
	orchestrator.cache = cache

	return orchestrator
}

type mockSimpleUpstreamClient struct {
	responseChan <-chan *v2.DiscoveryResponse
}

func (m mockSimpleUpstreamClient) OpenStream(req v2.DiscoveryRequest) (<-chan *v2.DiscoveryResponse, func(), error) {
	return m.responseChan, func() {}, nil
}

type mockMultiStreamUpstreamClient struct {
	ldsResponseChan <-chan *v2.DiscoveryResponse
	cdsResponseChan <-chan *v2.DiscoveryResponse

	t      *testing.T
	mapper mapper.Mapper
}

func (m mockMultiStreamUpstreamClient) OpenStream(
	req v2.DiscoveryRequest,
) (<-chan *v2.DiscoveryResponse, func(), error) {
	aggregatedKey, err := m.mapper.GetKey(req)
	assert.NoError(m.t, err)

	if aggregatedKey == "lds" {
		return m.ldsResponseChan, func() {}, nil
	} else if aggregatedKey == "cds" {
		return m.cdsResponseChan, func() {}, nil
	}

	m.t.Errorf("Unsupported aggregated key, %s", aggregatedKey)
	return nil, func() {}, nil
}

<<<<<<< HEAD
=======
func newMockOrchestrator(t *testing.T, mockScope tally.Scope, mapper mapper.Mapper,
	upstreamClient upstream.Client) *orchestrator {
	orchestrator := &orchestrator{
		logger:                log.New("info"),
		scope:                 mockScope,
		mapper:                mapper,
		upstreamClient:        upstreamClient,
		downstreamResponseMap: newDownstreamResponseMap(mockScope.SubScope("downstream")),
		upstreamResponseMap:   newUpstreamResponseMap(),
	}

	cache, err := cache.NewCache(1000, orchestrator.onCacheEvicted, 10*time.Second)
	assert.NoError(t, err)
	orchestrator.cache = cache

	return orchestrator
}

func newMockMapper(t *testing.T) mapper.Mapper {
	bytes, err := ioutil.ReadFile("testdata/aggregation_rules.yaml") // key on request type
	assert.NoError(t, err)

	var config aggregationv1.KeyerConfiguration
	err = yamlproto.FromYAMLToKeyerConfiguration(string(bytes), &config)
	assert.NoError(t, err)

	return mapper.NewMapper(&config)
}

func newMockScope(prefix string) tally.TestScope {
	return tally.NewTestScope(prefix, make(map[string]string))
}

>>>>>>> 8a620fcf
func assertEqualResources(t *testing.T, got gcp.Response, expected v2.DiscoveryResponse, req gcp.Request) {
	expectedResources, err := cache.MarshalResources(expected.Resources)
	assert.NoError(t, err)
	expectedResponse := cache.Response{
		Raw:                expected,
		MarshaledResources: expectedResources,
	}
	assert.Equal(t, convertToGcpResponse(&expectedResponse, req), got)
}

func TestNew(t *testing.T) {
	// Trivial test to ensure orchestrator instantiates.
	upstreamClient := upstream_mock.NewClient(
		context.Background(),
		upstream.CallOptions{},
		nil,
		nil,
		func(m interface{}) error { return nil },
	)

	config := aggregationv1.KeyerConfiguration{
		Fragments: []*aggregationv1.KeyerConfiguration_Fragment{
			{
				Rules: []*aggregationv1.KeyerConfiguration_Fragment_Rule{},
			},
		},
	}
	requestMapper := mapper.NewMapper(&config)

	cacheConfig := bootstrapv1.Cache{
		Ttl: &duration.Duration{
			Seconds: 10,
		},
		MaxEntries: 10,
	}

	orchestrator := New(context.Background(), log.New("info"), tally.NewTestScope("prefix",
		make(map[string]string)), requestMapper, upstreamClient, &cacheConfig)
	assert.NotNil(t, orchestrator)
}

func TestGoldenPath(t *testing.T) {
	upstreamResponseChannel := make(chan *v2.DiscoveryResponse)
<<<<<<< HEAD
	mapper := mock.NewMapper(t)
=======
	mapper := newMockMapper(t)
	mockScope := newMockScope("mock_orchestrator")
>>>>>>> 8a620fcf
	orchestrator := newMockOrchestrator(
		t,
		mockScope,
		mapper,
		mockSimpleUpstreamClient{
			responseChan: upstreamResponseChannel,
		},
	)
	assert.NotNil(t, orchestrator)

	req := gcp.Request{
		TypeUrl: "type.googleapis.com/envoy.api.v2.Listener",
	}

	respChannel, cancelWatch := orchestrator.CreateWatch(req)
	snap := mockScope.Snapshot()
	counters := snap.Counters()
	testutils.AssertCounterValue(t, counters, "mock_orchestrator.downstream.create_channel", 1)
	assert.NotNil(t, respChannel)
	assert.Equal(t, 1, len(orchestrator.downstreamResponseMap.responseChannels))
	testutils.AssertSyncMapLen(t, 1, orchestrator.upstreamResponseMap.internal)
	orchestrator.upstreamResponseMap.internal.Range(func(key, val interface{}) bool {
		assert.Equal(t, "lds", key.(string))
		return true
	})

	resp := v2.DiscoveryResponse{
		VersionInfo: "1",
		TypeUrl:     "type.googleapis.com/envoy.api.v2.Listener",
		Resources: []*any.Any{
			{
				Value: []byte("lds resource"),
			},
		},
	}
	upstreamResponseChannel <- &resp

	gotResponse := <-respChannel
	assertEqualResources(t, gotResponse, resp, req)

	ctx, cancel := context.WithCancel(context.Background())
	cancel()
	orchestrator.shutdown(ctx)
	testutils.AssertSyncMapLen(t, 0, orchestrator.upstreamResponseMap.internal)

	cancelWatch()
	assert.Equal(t, 0, len(orchestrator.downstreamResponseMap.responseChannels))
}

func TestCachedResponse(t *testing.T) {
	upstreamResponseChannel := make(chan *v2.DiscoveryResponse)
<<<<<<< HEAD
	mapper := mock.NewMapper(t)
=======
	mapper := newMockMapper(t)
	mockScope := newMockScope("prefix")
>>>>>>> 8a620fcf
	orchestrator := newMockOrchestrator(
		t,
		mockScope,
		mapper,
		mockSimpleUpstreamClient{
			responseChan: upstreamResponseChannel,
		},
	)
	assert.NotNil(t, orchestrator)

	// Test scenario with different request and response versions.
	// Version is different, so we expect a response.
	req := gcp.Request{
		VersionInfo: "0",
		TypeUrl:     "type.googleapis.com/envoy.api.v2.Listener",
	}

	aggregatedKey, err := mapper.GetKey(req)
	assert.NoError(t, err)
	mockResponse := v2.DiscoveryResponse{
		VersionInfo: "1",
		TypeUrl:     "type.googleapis.com/envoy.api.v2.Listener",
		Resources: []*any.Any{
			{
				Value: []byte("lds resource"),
			},
		},
	}
	watchers, err := orchestrator.cache.SetResponse(aggregatedKey, mockResponse)
	assert.NoError(t, err)
	assert.Equal(t, 0, len(watchers))

	respChannel, cancelWatch := orchestrator.CreateWatch(req)
	assert.NotNil(t, respChannel)
	assert.Equal(t, 1, len(orchestrator.downstreamResponseMap.responseChannels))
	testutils.AssertSyncMapLen(t, 1, orchestrator.upstreamResponseMap.internal)
	orchestrator.upstreamResponseMap.internal.Range(func(key, val interface{}) bool {
		assert.Equal(t, "lds", key.(string))
		return true
	})

	gotResponse := <-respChannel
	assertEqualResources(t, gotResponse, mockResponse, req)

	// Attempt pushing a more recent response from upstream.
	resp := v2.DiscoveryResponse{
		VersionInfo: "2",
		TypeUrl:     "type.googleapis.com/envoy.api.v2.Listener",
		Resources: []*any.Any{
			{
				Value: []byte("some other lds resource"),
			},
		},
	}

	upstreamResponseChannel <- &resp
	gotResponse = <-respChannel
	assertEqualResources(t, gotResponse, resp, req)
	testutils.AssertSyncMapLen(t, 1, orchestrator.upstreamResponseMap.internal)
	orchestrator.upstreamResponseMap.internal.Range(func(key, val interface{}) bool {
		assert.Contains(t, "lds", key.(string))
		return true
	})

	// Test scenario with same request and response version.
	// We expect a watch to be open but no response.
	req2 := gcp.Request{
		VersionInfo: "2",
		TypeUrl:     "type.googleapis.com/envoy.api.v2.Listener",
	}

	respChannel2, cancelWatch2 := orchestrator.CreateWatch(req2)
	assert.NotNil(t, respChannel2)
	assert.Equal(t, 2, len(orchestrator.downstreamResponseMap.responseChannels))
	testutils.AssertSyncMapLen(t, 1, orchestrator.upstreamResponseMap.internal)
	orchestrator.upstreamResponseMap.internal.Range(func(key, val interface{}) bool {
		assert.Contains(t, "lds", key.(string))
		return true
	})

	// If we pass this point, it's safe to assume the respChannel2 is empty,
	// otherwise the test would block and not complete.
	ctx, cancel := context.WithCancel(context.Background())
	cancel()
	orchestrator.shutdown(ctx)
	testutils.AssertSyncMapLen(t, 0, orchestrator.upstreamResponseMap.internal)

	cancelWatch()
	assert.Equal(t, 1, len(orchestrator.downstreamResponseMap.responseChannels))
	cancelWatch2()
	assert.Equal(t, 0, len(orchestrator.downstreamResponseMap.responseChannels))
}

func TestMultipleWatchersAndUpstreams(t *testing.T) {
	upstreamResponseChannelLDS := make(chan *v2.DiscoveryResponse)
	upstreamResponseChannelCDS := make(chan *v2.DiscoveryResponse)
<<<<<<< HEAD
	mapper := mock.NewMapper(t)
=======
	mockScope := newMockScope("prefix")
	mapper := newMockMapper(t)
>>>>>>> 8a620fcf
	orchestrator := newMockOrchestrator(
		t,
		mockScope,
		mapper,
		mockMultiStreamUpstreamClient{
			ldsResponseChan: upstreamResponseChannelLDS,
			cdsResponseChan: upstreamResponseChannelCDS,
			mapper:          mapper,
			t:               t,
		},
	)
	assert.NotNil(t, orchestrator)

	req1 := gcp.Request{
		TypeUrl: "type.googleapis.com/envoy.api.v2.Listener",
		Node: &v2_core.Node{
			Id: "req1",
		},
	}
	req2 := gcp.Request{
		TypeUrl: "type.googleapis.com/envoy.api.v2.Listener",
		Node: &v2_core.Node{
			Id: "req2",
		},
	}
	req3 := gcp.Request{
		TypeUrl: "type.googleapis.com/envoy.api.v2.Cluster",
		Node: &v2_core.Node{
			Id: "req3",
		},
	}

	respChannel1, cancelWatch1 := orchestrator.CreateWatch(req1)
	assert.NotNil(t, respChannel1)
	respChannel2, cancelWatch2 := orchestrator.CreateWatch(req2)
	assert.NotNil(t, respChannel2)
	respChannel3, cancelWatch3 := orchestrator.CreateWatch(req3)
	assert.NotNil(t, respChannel3)

	upstreamResponseLDS := v2.DiscoveryResponse{
		VersionInfo: "1",
		TypeUrl:     "type.googleapis.com/envoy.api.v2.Listener",
		Resources: []*any.Any{
			{
				Value: []byte("lds resource"),
			},
		},
	}
	upstreamResponseCDS := v2.DiscoveryResponse{
		VersionInfo: "1",
		TypeUrl:     "type.googleapis.com/envoy.api.v2.Cluster",
		Resources: []*any.Any{
			{
				Value: []byte("cds resource"),
			},
		},
	}

	upstreamResponseChannelLDS <- &upstreamResponseLDS
	upstreamResponseChannelCDS <- &upstreamResponseCDS

	gotResponseFromChannel1 := <-respChannel1
	gotResponseFromChannel2 := <-respChannel2
	gotResponseFromChannel3 := <-respChannel3

	assert.Equal(t, 3, len(orchestrator.downstreamResponseMap.responseChannels))
	testutils.AssertSyncMapLen(t, 2, orchestrator.upstreamResponseMap.internal)
	orchestrator.upstreamResponseMap.internal.Range(func(key, val interface{}) bool {
		assert.Contains(t, []string{"lds", "cds"}, key.(string))
		return true
	})

	assertEqualResources(t, gotResponseFromChannel1, upstreamResponseLDS, req1)
	assertEqualResources(t, gotResponseFromChannel2, upstreamResponseLDS, req2)
	assertEqualResources(t, gotResponseFromChannel3, upstreamResponseCDS, req3)

	ctx, cancel := context.WithCancel(context.Background())
	cancel()
	orchestrator.shutdown(ctx)
	testutils.AssertSyncMapLen(t, 0, orchestrator.upstreamResponseMap.internal)

	cancelWatch1()
	cancelWatch2()
	cancelWatch3()
	assert.Equal(t, 0, len(orchestrator.downstreamResponseMap.responseChannels))
}<|MERGE_RESOLUTION|>--- conflicted
+++ resolved
@@ -18,30 +18,11 @@
 	"github.com/envoyproxy/xds-relay/internal/pkg/util/testutils"
 	aggregationv1 "github.com/envoyproxy/xds-relay/pkg/api/aggregation/v1"
 	bootstrapv1 "github.com/envoyproxy/xds-relay/pkg/api/bootstrap/v1"
-<<<<<<< HEAD
 	"github.com/golang/protobuf/ptypes/any"
 	"github.com/golang/protobuf/ptypes/duration"
 	"github.com/stretchr/testify/assert"
-=======
 	"github.com/uber-go/tally"
->>>>>>> 8a620fcf
 )
-
-func newMockOrchestrator(t *testing.T, mapper mapper.Mapper, upstreamClient upstream.Client) *orchestrator {
-	orchestrator := &orchestrator{
-		logger:                log.New("info"),
-		mapper:                mapper,
-		upstreamClient:        upstreamClient,
-		downstreamResponseMap: newDownstreamResponseMap(),
-		upstreamResponseMap:   newUpstreamResponseMap(),
-	}
-
-	cache, err := cache.NewCache(1000, orchestrator.onCacheEvicted, 10*time.Second)
-	assert.NoError(t, err)
-	orchestrator.cache = cache
-
-	return orchestrator
-}
 
 type mockSimpleUpstreamClient struct {
 	responseChan <-chan *v2.DiscoveryResponse
@@ -75,8 +56,6 @@
 	return nil, func() {}, nil
 }
 
-<<<<<<< HEAD
-=======
 func newMockOrchestrator(t *testing.T, mockScope tally.Scope, mapper mapper.Mapper,
 	upstreamClient upstream.Client) *orchestrator {
 	orchestrator := &orchestrator{
@@ -95,22 +74,10 @@
 	return orchestrator
 }
 
-func newMockMapper(t *testing.T) mapper.Mapper {
-	bytes, err := ioutil.ReadFile("testdata/aggregation_rules.yaml") // key on request type
-	assert.NoError(t, err)
-
-	var config aggregationv1.KeyerConfiguration
-	err = yamlproto.FromYAMLToKeyerConfiguration(string(bytes), &config)
-	assert.NoError(t, err)
-
-	return mapper.NewMapper(&config)
-}
-
 func newMockScope(prefix string) tally.TestScope {
 	return tally.NewTestScope(prefix, make(map[string]string))
 }
 
->>>>>>> 8a620fcf
 func assertEqualResources(t *testing.T, got gcp.Response, expected v2.DiscoveryResponse, req gcp.Request) {
 	expectedResources, err := cache.MarshalResources(expected.Resources)
 	assert.NoError(t, err)
@@ -154,12 +121,8 @@
 
 func TestGoldenPath(t *testing.T) {
 	upstreamResponseChannel := make(chan *v2.DiscoveryResponse)
-<<<<<<< HEAD
 	mapper := mock.NewMapper(t)
-=======
-	mapper := newMockMapper(t)
 	mockScope := newMockScope("mock_orchestrator")
->>>>>>> 8a620fcf
 	orchestrator := newMockOrchestrator(
 		t,
 		mockScope,
@@ -211,12 +174,8 @@
 
 func TestCachedResponse(t *testing.T) {
 	upstreamResponseChannel := make(chan *v2.DiscoveryResponse)
-<<<<<<< HEAD
 	mapper := mock.NewMapper(t)
-=======
-	mapper := newMockMapper(t)
 	mockScope := newMockScope("prefix")
->>>>>>> 8a620fcf
 	orchestrator := newMockOrchestrator(
 		t,
 		mockScope,
@@ -313,12 +272,8 @@
 func TestMultipleWatchersAndUpstreams(t *testing.T) {
 	upstreamResponseChannelLDS := make(chan *v2.DiscoveryResponse)
 	upstreamResponseChannelCDS := make(chan *v2.DiscoveryResponse)
-<<<<<<< HEAD
 	mapper := mock.NewMapper(t)
-=======
 	mockScope := newMockScope("prefix")
-	mapper := newMockMapper(t)
->>>>>>> 8a620fcf
 	orchestrator := newMockOrchestrator(
 		t,
 		mockScope,

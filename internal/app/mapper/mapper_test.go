--- conflicted
+++ resolved
@@ -454,13 +454,8 @@
 					},
 				},
 			}
-<<<<<<< HEAD
 			mapper := NewMapper(&protoConfig)
-			key, err := mapper.GetKey(getDiscoveryRequest())
-=======
-			mapper := NewMapper(protoConfig)
 			key, err := mapper.GetKey(request)
->>>>>>> 0ad5f2d9
 			Expect(key).To(Equal(""))
 			Expect(err).Should(Equal(fmt.Errorf("Cannot map the input to a key")))
 		},

--- conflicted
+++ resolved
@@ -50,14 +50,10 @@
 		fragmentRules := fragment.GetRules()
 		for _, fragmentRule := range fragmentRules {
 			matchPredicate := fragmentRule.GetMatch()
-<<<<<<< HEAD
-			isMatch, err := isMatch(matchPredicate, typeURL, request.GetNode())
+			isMatch, err := isMatch(matchPredicate, request.GetTypeUrl(), request.GetNode())
 			if err != nil {
 				return "", err
 			}
-=======
-			isMatch := isMatch(matchPredicate, request.GetTypeUrl())
->>>>>>> a5453666
 			if isMatch {
 				result := getResult(fragmentRule)
 				resultFragments = append(resultFragments, result)

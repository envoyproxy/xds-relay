--- conflicted
+++ resolved
@@ -4,10 +4,6 @@
 vendor/
 # ginkgo test coverage files
 *.coverprofile
-<<<<<<< HEAD
-# IntelliJ settings
+# IDE settings
 .idea/
-=======
-# vscode settings
-.vscode
->>>>>>> 65b589af
+.vscode